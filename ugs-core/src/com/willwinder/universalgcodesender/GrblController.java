/*
    Copyright 2013-2018 Will Winder

    This file is part of Universal Gcode Sender (UGS).

    UGS is free software: you can redistribute it and/or modify
    it under the terms of the GNU General Public License as published by
    the Free Software Foundation, either version 3 of the License, or
    (at your option) any later version.

    UGS is distributed in the hope that it will be useful,
    but WITHOUT ANY WARRANTY; without even the implied warranty of
    MERCHANTABILITY or FITNESS FOR A PARTICULAR PURPOSE.  See the
    GNU General Public License for more details.

    You should have received a copy of the GNU General Public License
    along with UGS.  If not, see <http://www.gnu.org/licenses/>.
 */
package com.willwinder.universalgcodesender;

import com.willwinder.universalgcodesender.gcode.GcodeCommandCreator;
import com.willwinder.universalgcodesender.gcode.util.GcodeUtils;
import com.willwinder.universalgcodesender.i18n.Localization;
import com.willwinder.universalgcodesender.listeners.ControllerStatus;
import com.willwinder.universalgcodesender.model.Overrides;
import com.willwinder.universalgcodesender.model.Position;
import com.willwinder.universalgcodesender.model.UGSEvent.ControlState;
import static com.willwinder.universalgcodesender.model.UGSEvent.ControlState.COMM_CHECK;
import static com.willwinder.universalgcodesender.model.UGSEvent.ControlState.COMM_IDLE;
import com.willwinder.universalgcodesender.model.UnitUtils.Units;
import com.willwinder.universalgcodesender.firmware.GrblFirmwareSettings;
import com.willwinder.universalgcodesender.firmware.IFirmwareSettings;
import com.willwinder.universalgcodesender.types.GcodeCommand;
import com.willwinder.universalgcodesender.types.GrblFeedbackMessage;
import com.willwinder.universalgcodesender.types.GrblSettingMessage;
import com.willwinder.universalgcodesender.utils.GrblLookups;

import java.awt.event.ActionEvent;
import java.awt.event.ActionListener;
import java.io.File;
import java.util.*;
import java.util.logging.Level;
import java.util.logging.Logger;
import javax.swing.Timer;
import org.apache.commons.lang3.StringUtils;

/**
 * GRBL Control layer, coordinates all aspects of control.
 *
 * @author wwinder
 */
public class GrblController extends AbstractController {
    private static final Logger logger = Logger.getLogger(GrblController.class.getName());

    private static final GrblLookups ALARMS = new GrblLookups("alarm_codes");
    private static final GrblLookups ERRORS = new GrblLookups("error_codes");

    // Grbl state
    private double grblVersion = 0.0;           // The 0.8 in 'Grbl 0.8c'
    private Character grblVersionLetter = null; // The c in 'Grbl 0.8c'
    protected Boolean isReady = false;          // Not ready until version is received.
    private Capabilities capabilities = new Capabilities();
    private final GrblFirmwareSettings firmwareSettings;

    // Grbl status members.
    private double maxZLocationMM;

    // Polling state
    private int outstandingPolls = 0;
    private Timer positionPollTimer = null;  
    private ControllerStatus controllerStatus = new ControllerStatus("Idle", new Position(0,0,0,Units.MM), new Position(0,0,0,Units.MM));

    // Canceling state
    private Boolean isCanceling = false;     // Set for the position polling thread.
    private int attemptsRemaining;
    private Position lastLocation;

    /**
     * For storing a temporary state if using single step mode when entering the state
     * check mode. When leaving check mode the temporary single step mode will be reverted.
     */
    private boolean temporaryCheckSingleStepMode = false;

    public GrblController(AbstractCommunicator comm) {
        super(comm);
        
        this.commandCreator = new GcodeCommandCreator();
        this.positionPollTimer = createPositionPollTimer();
        this.maxZLocationMM = -1;

        // Add our controller settings manager
        this.firmwareSettings = new GrblFirmwareSettings(this);
        this.comm.setListenAll(firmwareSettings);
    }
    
    public GrblController() {
        this(new GrblCommunicator());
    }

    @Override
    public Boolean handlesAllStateChangeEvents() {
        return capabilities.hasCapability(GrblCapabilitiesConstants.REAL_TIME);
    }

    @Override
    public Capabilities getCapabilities() {
        return capabilities;
    }

    @Override
    public IFirmwareSettings getFirmwareSettings() {
        return firmwareSettings;
    }

    @Override
    public long getJobLengthEstimate(File gcodeFile) {
        // Pending update to support cross-platform and multiple GRBL versions.
        return 0;
        //GrblSimulator simulator = new GrblSimulator(settings.getSettings());
        //return simulator.estimateRunLength(jobLines);
    }

    /***********************
     * API Implementation. *
     ***********************/

    private static String lookupCode(String input, boolean shortString) {
        if (input.contains(":")) {
            String inputParts[] = input.split(":");
            if (inputParts.length == 2) {
                String code = inputParts[1].trim();
                if (StringUtils.isNumeric(code)) {
                    String[] lookupParts = null;
                    switch(inputParts[0].toLowerCase()) {
                        case "error":
                            lookupParts = ERRORS.lookup(code);
                            break;
                        case "alarm":
                            lookupParts = ALARMS.lookup(code);
                            break;
                        default:
                            return input;
                    }

                    if (lookupParts == null) {
                        return "(" + input + ") An unknown error has occurred";
                    } else if (shortString ) {
                        return input + " (" + lookupParts[1] + ")";
                    } else {
                        return "(" + input + ") " + lookupParts[2];
                    }
                }
            }
        }

        return input;
    }
    
    @Override
    protected void rawResponseHandler(String response) {
        String processed = response;
        try {
            boolean verbose = false;

            if (GrblUtils.isOkResponse(response)) {
                this.commandComplete(processed);
            }

            // Error case.
            else if (GrblUtils.isOkErrorAlarmResponse(response)) {
                if (GrblUtils.isAlarmResponse(response)) {
                    //this is not updating the state to Alarm in the GUI, and the alarm is no longer being processed
                    // TODO: Find a builder library.
                    this.controllerStatus = new ControllerStatus(
                            lookupCode(response, true), 
                            this.controllerStatus.getMachineCoord(),
                            this.controllerStatus.getWorkCoord(),
                            this.controllerStatus.getFeedSpeed(),
                            this.controllerStatus.getSpindleSpeed(),
                            this.controllerStatus.getOverrides(),
                            this.controllerStatus.getWorkCoordinateOffset(),
                            this.controllerStatus.getEnabledPins(),
                            this.controllerStatus.getAccessoryStates());
                    dispatchStatusString(this.controllerStatus);
                    dispatchStateChange(COMM_IDLE);
                }

                // If there is an active command, mark it as completed with error
                Optional<GcodeCommand> activeCommand = this.getActiveCommand();
                if( activeCommand.isPresent() ) {
                    processed =
                            String.format(Localization.getString("controller.exception.sendError"),
                                    activeCommand.get().getCommandString(),
                                    lookupCode(response, false)).replaceAll("\\.\\.", "\\.");
                    this.errorMessageForConsole(processed + "\n");
                    this.commandComplete(processed);
                } else {
                    processed =
                            String.format(Localization.getString("controller.exception.unexpectedError"),
                                    lookupCode(response, false)).replaceAll("\\.\\.", "\\.");
                    this.errorMessageForConsole(processed + "\n");
                }
                checkStreamFinished();
                processed = "";
            }

            else if (GrblUtils.isGrblVersionString(response)) {
                this.isReady = true;
                resetBuffers();

                this.controllerStatus = null;
                this.stopPollingPosition();
                positionPollTimer = createPositionPollTimer();
                this.beginPollingPosition();

                // In case a reset occurred while streaming.
                if (this.isStreaming()) {
                    checkStreamFinished();
                }
                
                this.grblVersion = GrblUtils.getVersionDouble(response);
                this.grblVersionLetter = GrblUtils.getVersionLetter(response);
                
                this.capabilities = GrblUtils.getGrblStatusCapabilities(this.grblVersion, this.grblVersionLetter);
                try {
                    this.sendCommandImmediately(createCommand(GrblUtils.GRBL_VIEW_SETTINGS_COMMAND));
                    this.sendCommandImmediately(createCommand(GrblUtils.GRBL_VIEW_PARSER_STATE_COMMAND));
                } catch (Exception e) {
                    throw new RuntimeException(e);
                }
                
                Logger.getLogger(GrblController.class.getName()).log(Level.CONFIG, 
                        "{0} = {1}{2}", new Object[]{Localization.getString("controller.log.version"), this.grblVersion, this.grblVersionLetter});
                Logger.getLogger(GrblController.class.getName()).log(Level.CONFIG, 
                        "{0} = {1}", new Object[]{Localization.getString("controller.log.realtime"), this.capabilities.hasCapability(GrblCapabilitiesConstants.REAL_TIME)});
            }
            
            else if (GrblUtils.isGrblProbeMessage(response)) {
                Position p = GrblUtils.parseProbePosition(response, getFirmwareSettings().getReportingUnits());
                if (p != null) {
                    dispatchProbeCoordinates(p);
                }
            }

            else if (GrblUtils.isGrblStatusString(response)) {
                // Only 1 poll is sent at a time so don't decrement, reset to zero.
                this.outstandingPolls = 0;

                // Status string goes to verbose console
                verbose = true;
                
                this.handleStatusString(response);
            }

            else if (GrblUtils.isGrblFeedbackMessage(response, capabilities)) {
                GrblFeedbackMessage grblFeedbackMessage = new GrblFeedbackMessage(response);
                // Convert feedback message to raw commands to update modal state.
                this.updateParserModalState(new GcodeCommand(GrblUtils.parseFeedbackMessage(response, capabilities)));
                this.verboseMessageForConsole(grblFeedbackMessage.toString() + "\n");
                setDistanceModeCode(grblFeedbackMessage.getDistanceMode());
                setUnitsCode(grblFeedbackMessage.getUnits());
                dispatchStateChange(COMM_IDLE);
            }

            else if (GrblUtils.isGrblSettingMessage(response)) {
                GrblSettingMessage message = new GrblSettingMessage(response);
                processed = message.toString();
            }

            if (StringUtils.isNotBlank(processed)) {
                if (verbose) {
                    this.verboseMessageForConsole(processed + "\n");
                } else {
                    this.messageForConsole(processed + "\n");
                }
            }
        } catch (Exception e) {
            String message = "";
            if (e.getMessage() != null) {
                message = ": " + e.getMessage();
            }
            message = Localization.getString("controller.error.response")
                    + " <" + processed + ">" + message;

            logger.log(Level.SEVERE, message, e);
            this.errorMessageForConsole(message + "\n");
        }
    }

    @Override
    protected void pauseStreamingEvent() throws Exception {
        if (this.capabilities.hasCapability(GrblCapabilitiesConstants.REAL_TIME)) {
            this.comm.sendByteImmediately(GrblUtils.GRBL_PAUSE_COMMAND);
        }
    }
    
    @Override
    protected void resumeStreamingEvent() throws Exception {
        if (this.capabilities.hasCapability(GrblCapabilitiesConstants.REAL_TIME)) {
            this.comm.sendByteImmediately(GrblUtils.GRBL_RESUME_COMMAND);
        }
    }
    
    @Override
    protected void closeCommBeforeEvent() {
        this.stopPollingPosition();
    }
    
    @Override
    protected void closeCommAfterEvent() {
        this.grblVersion = 0.0;
        this.grblVersionLetter = null;
    }
    
    @Override
    protected void openCommAfterEvent() throws Exception {
        this.comm.sendByteImmediately(GrblUtils.GRBL_RESET_COMMAND);
    }

    @Override
    protected void isReadyToStreamCommandsEvent() throws Exception {
        isReadyToSendCommandsEvent();
        if (this.controllerStatus != null && this.controllerStatus.getState().equals("Alarm")) {
            throw new Exception(Localization.getString("grbl.exception.Alarm"));
        }
    }

    @Override
    protected void isReadyToSendCommandsEvent() throws Exception {
        if (this.isReady == false) {
            throw new Exception(Localization.getString("controller.exception.booting"));
        }
    }
    
    @Override
    protected void cancelSendBeforeEvent() throws Exception {
        boolean paused = isPaused();
        // The cancel button is left enabled at all times now, but can only be
        // used for some versions of GRBL.
        if (paused && !this.capabilities.hasCapability(GrblCapabilitiesConstants.REAL_TIME)) {
            throw new Exception("Cannot cancel while paused with this version of GRBL. Reconnect to reset GRBL.");
        }

        // If we're canceling a "jog" just send the door hold command.
        if (capabilities.hasJogging() && controllerStatus != null &&
                "jog".equalsIgnoreCase(controllerStatus.getState())) {
            this.comm.sendByteImmediately(GrblUtils.GRBL_JOG_CANCEL_COMMAND);
        }
        // Otherwise, check if we can get fancy with a soft reset.
        else if (!paused && this.capabilities.hasCapability(GrblCapabilitiesConstants.REAL_TIME)) {
            try {
                this.pauseStreaming();
                this.dispatchStateChange(ControlState.COMM_SENDING_PAUSED);
            } catch (Exception e) {
                // Oh well, was worth a shot.
                System.out.println("Exception while trying to issue a soft reset: " + e.getMessage());
            }
        }
    }
    
    @Override
    protected void cancelSendAfterEvent() throws Exception {
        if (this.capabilities.hasCapability(GrblCapabilitiesConstants.REAL_TIME) && this.getStatusUpdatesEnabled()) {
            // Trigger the position listener to watch for the machine to stop.
            this.attemptsRemaining = 50;
            this.isCanceling = true;
            this.lastLocation = null;
        } else {

        }
    }

    @Override
    protected Boolean isIdleEvent() {
<<<<<<< HEAD
        if (this.capabilities.REAL_TIME) {
            return getControlState() == COMM_IDLE || getControlState() == COMM_CHECK;
=======
        if (this.capabilities.hasCapability(GrblCapabilitiesConstants.REAL_TIME)) {
            return getControlState() == COMM_IDLE;
>>>>>>> 66ad033d
        }
        // Otherwise let the abstract controller decide.
        return true;
    }

    @Override
    public ControlState getControlState() {
        if (!this.capabilities.hasCapability(GrblCapabilitiesConstants.REAL_TIME)) {
            return super.getControlState();
        }

        String state = this.controllerStatus == null ? "" : StringUtils.defaultString(this.controllerStatus.getState());
        switch(state.toLowerCase()) {
            case "jog":
            case "run":
                return ControlState.COMM_SENDING;
            case "hold":
            case "door":
            case "queue":
                return ControlState.COMM_SENDING_PAUSED;
            case "idle":
                if (isStreaming()){
                    return ControlState.COMM_SENDING_PAUSED;
                } else {
                    return ControlState.COMM_IDLE;
                }
            case "alarm":
                return ControlState.COMM_IDLE;
            case "check":
                if (isStreaming() && comm.isPaused()) {
                    return ControlState.COMM_SENDING_PAUSED;
                } else if (isStreaming() && !comm.isPaused()) {
                    return ControlState.COMM_SENDING;
                } else {
                    return COMM_CHECK;
                }
            default:
                return ControlState.COMM_IDLE;
        }
    }

    /**
     * Sends the version specific homing cycle to the machine.
     */
    @Override
    public void performHomingCycle() throws Exception {
        if (this.isCommOpen()) {
            String gcode = GrblUtils.getHomingCommand(this.grblVersion, this.grblVersionLetter);
            if (!"".equals(gcode)) {
                GcodeCommand command = createCommand(gcode);
                this.sendCommandImmediately(command);
                return;
            }
        }
        // Throw exception
        super.performHomingCycle();
    }
    
    @Override
    public void resetCoordinatesToZero() throws Exception {
        if (this.isCommOpen()) {
            String gcode = GrblUtils.getResetCoordsToZeroCommand(this.grblVersion, this.grblVersionLetter);
            if (!"".equals(gcode)) {
                GcodeCommand command = createCommand(gcode);
                this.sendCommandImmediately(command);
                return;
            }
        }
        // Throw exception
        super.resetCoordinatesToZero();
    }
    
    @Override
    public void resetCoordinateToZero(final char coord) throws Exception {
        if (this.isCommOpen()) {
            String gcode = GrblUtils.getResetCoordToZeroCommand(coord, this.grblVersion, this.grblVersionLetter);
            if (!"".equals(gcode)) {
                GcodeCommand command = createCommand(gcode);
                this.sendCommandImmediately(command);
                return;
            }
        }
        // Throw exception
        super.resetCoordinatesToZero();
    }
    
    @Override
    public void returnToHome() throws Exception {
        if (this.isCommOpen()) {
            ArrayList<String> commands = GrblUtils.getReturnToHomeCommands(this.grblVersion, this.grblVersionLetter, this.controllerStatus.getWorkCoord().z);
            if (!commands.isEmpty()) {
                Iterator<String> iter = commands.iterator();
                // Perform the homing commands
                while(iter.hasNext()){
                    String gcode = iter.next();
                    GcodeCommand command = createCommand(gcode);
                    this.sendCommandImmediately(command);
                }
                return;
            }

            restoreParserModalState();
        }
        // Throw exception
        super.returnToHome();
    }
    
    @Override
    public void killAlarmLock() throws Exception {
        if (this.isCommOpen()) {
            String gcode = GrblUtils.getKillAlarmLockCommand(this.grblVersion, this.grblVersionLetter);
            if (!"".equals(gcode)) {
                GcodeCommand command = createCommand(gcode);
                this.sendCommandImmediately(command);
                return;
            }
        }
        // Throw exception
        super.killAlarmLock();
    }

    @Override
    public void toggleCheckMode() throws Exception {
        if (this.isCommOpen()) {
            String gcode = GrblUtils.getToggleCheckModeCommand(this.grblVersion, this.grblVersionLetter);
            if (!"".equals(gcode)) {
                GcodeCommand command = createCommand(gcode);
                this.sendCommandImmediately(command);

                if (getControlState() == COMM_CHECK) {
                    setSingleStepMode(temporaryCheckSingleStepMode);
                } else if (getControlState() == COMM_IDLE) {
                    temporaryCheckSingleStepMode = getSingleStepMode();
                    setSingleStepMode(true);
                }
                return;
            }
        }
        // Throw exception
        super.toggleCheckMode();
    }

    @Override
    public void viewParserState() throws Exception {
        if (this.isCommOpen()) {
            String gcode = GrblUtils.getViewParserStateCommand(this.grblVersion, this.grblVersionLetter);
            if (!"".equals(gcode)) {
                GcodeCommand command = createCommand(gcode);
                this.sendCommandImmediately(command);
                return;
            }
        }
        // Throw exception
        super.viewParserState();
    }
    
    /**
     * If it is supported, a soft reset real-time command will be issued.
     */
    @Override
    public void softReset() throws Exception {
        if (this.isCommOpen() && this.capabilities.hasCapability(GrblCapabilitiesConstants.REAL_TIME)) {
            this.comm.sendByteImmediately(GrblUtils.GRBL_RESET_COMMAND);
            //Does GRBL need more time to handle the reset?
            this.comm.softReset();
        }
    }

    @Override
    public void jogMachine(int dirX, int dirY, int dirZ, double stepSize, 
            double feedRate, Units units) throws Exception {
        if (capabilities.hasCapability(GrblCapabilitiesConstants.HARDWARE_JOGGING)) {
            // Format step size from spinner.
            String formattedStepSize = Utils.formatter.format(stepSize);
            String formattedFeedRate = Utils.formatter.format(feedRate);

            String commandString = GcodeUtils.generateXYZ("G91", units,
                    formattedStepSize, formattedFeedRate, dirX, dirY, dirZ);
            GcodeCommand command = createCommand("$J=" + commandString);
            sendCommandImmediately(command);
        } else {
            super.jogMachine(dirX, dirY, dirZ, stepSize, feedRate, units);
        }
    }

    /************
     * Helpers.
     ************/

    public String getGrblVersion() {
        if (this.isCommOpen()) {
            StringBuilder str = new StringBuilder();
            str.append("Grbl ");
            if (this.grblVersion > 0.0) {
                str.append(this.grblVersion);
            }
            if (this.grblVersionLetter != null) {
                str.append(this.grblVersionLetter);
            }
            
            if (this.grblVersion <= 0.0 && this.grblVersionLetter == null) {
                str.append("<").append(Localization.getString("unknown")).append(">");
            }
            
            return str.toString();
        }
        return "<" + Localization.getString("controller.log.notconnected") + ">";
    }

    /**
     * Create a timer which will execute GRBL's position polling mechanism.
     */
    private Timer createPositionPollTimer() {
        // Action Listener for GRBL's polling mechanism.
        ActionListener actionListener = new ActionListener() {
            @Override
            public void actionPerformed(ActionEvent actionEvent) {
                java.awt.EventQueue.invokeLater(new Runnable() {
                    @Override
                    public void run() {
                        try {
                            if (outstandingPolls == 0) {
                                outstandingPolls++;
                                comm.sendByteImmediately(GrblUtils.GRBL_STATUS_COMMAND);
                            } else {
                                // If a poll is somehow lost after 20 intervals,
                                // reset for sending another.
                                outstandingPolls++;
                                if (outstandingPolls >= 20) {
                                    outstandingPolls = 0;
                                }
                            }
                        } catch (Exception ex) {
                            messageForConsole(Localization.getString("controller.exception.sendingstatus")
                                    + " (" + ex.getMessage() + ")\n");
                            ex.printStackTrace();
                        }
                    }
                });
                
            }
        };
        
        return new Timer(this.getStatusUpdateRate(), actionListener);
    }

    /**
     * Begin issuing GRBL status request commands.
     */
    private void beginPollingPosition() {
        // Start sending '?' commands if supported and enabled.
        if (this.isReady && this.capabilities != null && this.getStatusUpdatesEnabled()) {
            if (this.positionPollTimer.isRunning() == false) {
                this.outstandingPolls = 0;
                this.positionPollTimer.start();
            }
        }
    }

    /**
     * Stop issuing GRBL status request commands.
     */
    private void stopPollingPosition() {
        if (this.positionPollTimer.isRunning()) {
            this.positionPollTimer.stop();
        }
    }

    
    // No longer a listener event
    private void handleStatusString(final String string) {
        if (this.capabilities == null) {
            return;
        }

        ControlState before = getControlState();
        String beforeState = controllerStatus == null ? "" : controllerStatus.getState();

        controllerStatus = GrblUtils.getStatusFromStatusString(
                controllerStatus, string, capabilities, getFirmwareSettings().getReportingUnits());

        // Make UGS more responsive to the state being reported by GRBL.
        if (before != getControlState()) {
            this.dispatchStateChange(getControlState());
        }

        // GRBL 1.1 jog complete transition
        if (StringUtils.equals(beforeState, "Jog") && controllerStatus.getState().equals("Idle")) {
            this.comm.cancelSend();
        }

        // Prior to GRBL v1.1 the GUI is required to keep checking locations
        // to verify that the machine has come to a complete stop after
        // pausing.
        if (isCanceling) {
            if (attemptsRemaining > 0 && lastLocation != null) {
                attemptsRemaining--;
                // If the machine goes into idle, we no longer need to cancel.
                if (this.controllerStatus.getState().equals("Idle") || this.controllerStatus.getState().equalsIgnoreCase("Check")) {
                    isCanceling = false;

                    // Make sure the GUI gets updated
                    this.dispatchStateChange(getControlState());
                }
                // Otherwise check if the machine is Hold/Queue and stopped.
                else if ((this.controllerStatus.getState().equals("Hold")
                        || this.controllerStatus.getState().equals("Queue"))
                        && lastLocation.equals(this.controllerStatus.getMachineCoord())) {
                    try {
                        this.issueSoftReset();
                    } catch(Exception e) {
                        this.errorMessageForConsole(e.getMessage() + "\n");
                    }
                    isCanceling = false;
                }
                if (isCanceling && attemptsRemaining == 0) {
                    this.errorMessageForConsole(Localization.getString("grbl.exception.cancelReset") + "\n");
                }
            }
            lastLocation = new Position(this.controllerStatus.getMachineCoord());
        }
        
        // Save max Z location
        if (this.controllerStatus != null && this.getUnitsCode() != null
                && this.controllerStatus.getMachineCoord() != null) {
            Units u = this.getUnitsCode().equalsIgnoreCase("G21") ?
                    Units.MM : Units.INCH;
            double zLocationMM = this.controllerStatus.getMachineCoord().z;
            if (u == Units.INCH)
                zLocationMM *= 26.4;
            
            if (zLocationMM > this.maxZLocationMM) {
                maxZLocationMM = zLocationMM;
            }
        }

        dispatchStatusString(controllerStatus);
    }
    
    @Override
    protected void statusUpdatesEnabledValueChanged(boolean enabled) {
        if (enabled) {
            beginPollingPosition();
        } else {
            stopPollingPosition();
        }
    }
    
    @Override
    protected void statusUpdatesRateValueChanged(int rate) {
        this.stopPollingPosition();
        this.positionPollTimer = this.createPositionPollTimer();
        
        // This will start the timer up again if it is supported and enabled.
        this.beginPollingPosition();
    }

    @Override
    public void sendOverrideCommand(Overrides command) throws Exception {
        Byte realTimeCommand = GrblUtils.getOverrideForEnum(command, capabilities);
        if (realTimeCommand != null) {
            this.messageForConsole(String.format(">>> 0x%02x\n", realTimeCommand));
            this.comm.sendByteImmediately(realTimeCommand);
        }
    }
}<|MERGE_RESOLUTION|>--- conflicted
+++ resolved
@@ -372,13 +372,8 @@
 
     @Override
     protected Boolean isIdleEvent() {
-<<<<<<< HEAD
-        if (this.capabilities.REAL_TIME) {
+        if (this.capabilities.hasCapability(GrblCapabilitiesConstants.REAL_TIME)) {
             return getControlState() == COMM_IDLE || getControlState() == COMM_CHECK;
-=======
-        if (this.capabilities.hasCapability(GrblCapabilitiesConstants.REAL_TIME)) {
-            return getControlState() == COMM_IDLE;
->>>>>>> 66ad033d
         }
         // Otherwise let the abstract controller decide.
         return true;
