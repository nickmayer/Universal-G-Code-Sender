/*
    Copyright 2014-2019 Will Winder

    This file is part of Universal Gcode Sender (UGS).

    UGS is free software: you can redistribute it and/or modify
    it under the terms of the GNU General Public License as published by
    the Free Software Foundation, either version 3 of the License, or
    (at your option) any later version.

    UGS is distributed in the hope that it will be useful,
    but WITHOUT ANY WARRANTY; without even the implied warranty of
    MERCHANTABILITY or FITNESS FOR A PARTICULAR PURPOSE.  See the
    GNU General Public License for more details.

    You should have received a copy of the GNU General Public License
    along with UGS.  If not, see <http://www.gnu.org/licenses/>.
 */
package com.willwinder.universalgcodesender.utils;

import com.willwinder.universalgcodesender.connection.ConnectionDriver;
import com.willwinder.universalgcodesender.model.Position;
import com.willwinder.universalgcodesender.model.UnitUtils;
import com.willwinder.universalgcodesender.model.UnitUtils.Units;
import com.willwinder.universalgcodesender.types.Macro;
import com.willwinder.universalgcodesender.types.WindowSettings;
import org.apache.commons.lang3.StringUtils;

import java.nio.file.Path;
import java.nio.file.Paths;
import java.util.ArrayDeque;
import java.util.ArrayList;
import java.util.Collection;
import java.util.Collections;
import java.util.Deque;
import java.util.HashMap;
import java.util.List;
import java.util.Map;
import java.util.Objects;
import java.util.logging.Logger;

public class Settings {
    private static final Logger logger = Logger.getLogger(Settings.class.getName());

    // Transient, don't serialize or deserialize.
    transient private SettingChangeListener listener = null;
    transient public static int HISTORY_SIZE = 20;

    private String firmwareVersion = "GRBL";
    private String fileName = System.getProperty("user.home");
    private Deque<String> fileHistory = new ArrayDeque<>();
    private Deque<String> dirHistory = new ArrayDeque<>();
    private String port = "";
    private String portRate = "115200";
    private boolean manualModeEnabled = false;
    private double manualModeStepSize = 1;
    private boolean useZStepSize = true;
    private double zJogStepSize = 1;
    private double jogFeedRate = 10;
    private boolean scrollWindowEnabled = true;
    private boolean verboseOutputEnabled = false;
    private boolean commandTableEnabled = false;
    // Sender Settings
    private WindowSettings mainWindowSettings = new WindowSettings(0,0,640,520);
    private WindowSettings visualizerWindowSettings = new WindowSettings(0,0,640,480);
    private boolean singleStepMode = false;
    private boolean statusUpdatesEnabled = true;
    private int statusUpdateRate = 200;
    private Units preferredUnits = Units.MM;

    private boolean showNightlyWarning = true;
    private boolean showSerialPortWarning = true;
    private boolean autoStartPendant = false;

    private boolean autoConnect = false;
    private boolean autoReconnect = false;

    private AutoLevelSettings autoLevelSettings = new AutoLevelSettings();

    private FileStats fileStats = new FileStats();

    //vvv deprecated fields, still here to not break the old save files
    // Transient, don't serialize or deserialize.
    transient private String customGcode1 = null;
    transient private String customGcode2 = null;
    transient private String customGcode3 = null;
    transient private String customGcode4 = null;
    transient private String customGcode5 = null;
    //^^^ deprecated fields, still here to not break the old save files

    private Map<Integer, Macro> macros = new HashMap<>();

    private String language = "en_US";

    private String connectionDriver;

    /**
     * A directory with gcode files for easy access through pendant
     */
    private String workspaceDirectory;

    /**
     * The GSON deserialization doesn't do anything beyond initialize what's in the json document.  Call finalizeInitialization() before using the Settings.
     */
    public Settings() {
        logger.fine("Initializing...");

        // Initialize macros with a default macro
        macros.put(1, new Macro(null, null, "G91 X0 Y0;"));
    }

    /**
     * Null legacy fields and move data to current data structures
     */
    public void finalizeInitialization() {
        if (customGcode1 != null) {
            updateMacro(1, null, null, customGcode1);
            customGcode1 = null;
        }
        if (customGcode2 != null) {
            updateMacro(2, null, null, customGcode2);
            customGcode2 = null;
        }
        if (customGcode3 != null) {
            updateMacro(3, null, null, customGcode3);
            customGcode3 = null;
        }
        if (customGcode4 != null) {
            updateMacro(4, null, null, customGcode4);
            customGcode4 = null;
        }
        if (customGcode5 != null) {
            updateMacro(5, null, null, customGcode5);
            customGcode5 = null;
        }
    }

    /**
     * This method should only be called once during setup, a runtime exception
     * will be thrown if that contract is violated.
     */
    public void setSettingChangeListener(SettingChangeListener listener) {
        this.listener = listener;
    }

    private void changed() {
        if (listener != null) {
            listener.settingChanged();
        }
    }

    public String getFirmwareVersion() {
        return firmwareVersion;
    }

    public void setFirmwareVersion(String firmwareVersion) {
        if (StringUtils.equals(firmwareVersion, this.firmwareVersion)) return;
        this.firmwareVersion = firmwareVersion;
        changed();
    }

    public String getLastOpenedFilename() {
        return fileName;
    }

    public void setLastOpenedFilename(String absolutePath) {
        Path p = Paths.get(absolutePath).toAbsolutePath();
        this.fileName = p.toString();
        updateRecentFiles(p.toString());
        updateRecentDirectory(p.getParent().toString());
        changed();
    }

    public Collection<String> getRecentFiles() {
      return Collections.unmodifiableCollection(fileHistory);
    }

    public void updateRecentFiles(String absolutePath) {
      updateRecent(this.fileHistory, HISTORY_SIZE, absolutePath);
    }

    public Collection<String> getRecentDirectories() {
      return Collections.unmodifiableCollection(dirHistory);
    }

    public void updateRecentDirectory(String absolutePath) {
      updateRecent(this.dirHistory, HISTORY_SIZE, absolutePath);
    }

    private static void updateRecent(Deque<String> stack, int maxSize, String element) {
      stack.remove(element);
      stack.push(element);
      while( stack.size() > maxSize)
        stack.removeLast();
    }

    public String getPort() {
        return port;
    }

    public void setPort(String port) {
        if (StringUtils.equals(port, this.port)) return;
        this.port = port;
        changed();
    }

    public String getPortRate() {
        return portRate;
    }

    public void setPortRate(String portRate) {
        if (StringUtils.equals(portRate, this.portRate)) return;
        this.portRate = portRate;
        changed();
    }

    public boolean isManualModeEnabled() {
        return manualModeEnabled;
    }

    public void setManualModeEnabled(boolean manualModeEnabled) {
        this.manualModeEnabled = manualModeEnabled;
        changed();
    }

    public double getManualModeStepSize() {
        return manualModeStepSize;
    }

    public void setManualModeStepSize(double manualModeStepSize) {
        this.manualModeStepSize = manualModeStepSize;
        changed();
    }

    public boolean useZStepSize() {
        return this.useZStepSize;
    }

    public void setUseZStepSize(boolean useZStepSize) {
        this.useZStepSize = useZStepSize;
        changed();
    }

    public double getzJogStepSize() {
        return zJogStepSize;
    }

    public void setzJogStepSize(double zJogStepSize) {
        this.zJogStepSize = zJogStepSize;
        changed();
    }

    public double getJogFeedRate() {
        return jogFeedRate;
    }

    public void setJogFeedRate(double jogFeedRate) {
        this.jogFeedRate = jogFeedRate;
        changed();
    }

    public boolean isScrollWindowEnabled() {
        return scrollWindowEnabled;
    }

    public void setScrollWindowEnabled(boolean scrollWindowEnabled) {
        this.scrollWindowEnabled = scrollWindowEnabled;
        changed();
    }

    public boolean isVerboseOutputEnabled() {
        return verboseOutputEnabled;
    }

    public void setVerboseOutputEnabled(boolean verboseOutputEnabled) {
        this.verboseOutputEnabled = verboseOutputEnabled;
        changed();
    }

    public boolean isCommandTableEnabled() {
        return commandTableEnabled;
    }

    public void setCommandTableEnabled(boolean enabled) {
        commandTableEnabled = enabled;
        changed();
    }

    public WindowSettings getMainWindowSettings() {
        return this.mainWindowSettings;
    }
    
    public void setMainWindowSettings(WindowSettings ws) {
        this.mainWindowSettings = ws;
        changed();
    }

    public WindowSettings getVisualizerWindowSettings() {
        return this.visualizerWindowSettings;
    }
    
    public void setVisualizerWindowSettings(WindowSettings vw) {
        this.visualizerWindowSettings = vw;
        changed();
    }

    public boolean isSingleStepMode() {
        return singleStepMode;
    }

    public void setSingleStepMode(boolean singleStepMode) {
        this.singleStepMode = singleStepMode;
        changed();
    }

    public boolean isStatusUpdatesEnabled() {
        return statusUpdatesEnabled;
    }

    public void setStatusUpdatesEnabled(boolean statusUpdatesEnabled) {
        this.statusUpdatesEnabled = statusUpdatesEnabled;
        changed();
    }

    public int getStatusUpdateRate() {
        return statusUpdateRate;
    }

    public void setStatusUpdateRate(int statusUpdateRate) {
        this.statusUpdateRate = statusUpdateRate;
        changed();
    }

<<<<<<< HEAD
    public boolean isDisplayStateColor() {
        return displayStateColor;
    }

    public void setDisplayStateColor(boolean displayStateColor) {
        this.displayStateColor = displayStateColor;
=======
    public PendantConfigBean getPendantConfig() {
        return pendantConfig;
    }

    public void setPendantConfig(PendantConfigBean pendantConfig) {
        this.pendantConfig = pendantConfig;
>>>>>>> 5d497ff7
        changed();
    }
        
    public Units getPreferredUnits() {
        return (preferredUnits == null) ? Units.MM : preferredUnits;
    }
        
    public void setPreferredUnits(Units units) {
        if (units != null) {
            double scaleUnits = UnitUtils.scaleUnits(preferredUnits, units);
            preferredUnits = units;
            changed();

            // Change
            setManualModeStepSize(manualModeStepSize * scaleUnits);
            setzJogStepSize(zJogStepSize * scaleUnits);
            setJogFeedRate(Math.round(jogFeedRate * scaleUnits));
        }
    }

    public boolean isShowNightlyWarning() {
        return showNightlyWarning;
    }

    public void setShowNightlyWarning(boolean showNightlyWarning) {
        this.showNightlyWarning = showNightlyWarning;
        changed();
    }

    public boolean isShowSerialPortWarning() {
        return showSerialPortWarning;
    }

    public void setShowSerialPortWarning(boolean showSerialPortWarning) {
        this.showSerialPortWarning = showSerialPortWarning;
        changed();
    }

    public Macro getMacro(Integer index) {
        Macro macro = macros.get(index);
        if (macro == null) {
            macro = new Macro(index.toString(), null, null);
        }
        return macro;
    }

    public List<Macro> getMacros() {
        return new ArrayList<>(macros.values());
    }

    public Integer getNumMacros() {
        return macros.size();
    }

    public Integer getLastMacroIndex() {
        // Obviously it would be more efficient to just store the max index
        // value, but this is safer in that it's one less thing to keep in sync.
        int i = -1;
        for (Integer index : macros.keySet()) {
            i = Math.max(i, index);
        }
        return i;
    }

    public void clearMacros() {
        macros.clear();
        changed();
    }

    public void clearMacro(Integer index) {
        macros.remove(index);
        changed();
    }

    public void updateMacro(Integer index, Macro macro) {
        updateMacro(index, macro.getName(), macro.getDescription(), macro.getGcode());
    }

    public void updateMacro(Integer index, String name, String description, String gcode) {
        if (gcode == null || gcode.trim().isEmpty()) {
            macros.remove(index);
        } else {
            if (name == null) {
                name = index.toString();
            }
            macros.put(index, new Macro(name, description, gcode));
        }
        changed();
    }

    public String getLanguage() {
        // "zh_CHS" is a legacy format that has been renamed.
        if ("zh_CHS".equals(this.language)) {
          this.language = "zh_CN";
        }

        return this.language;
    }
    
    public void setLanguage (String language) {
        this.language = language;
        changed();
    }

    public boolean isAutoConnectEnabled() {
        return autoConnect;
    }

    public boolean isAutoReconnect() {
        return autoReconnect;
    }

    public void setAutoLevelSettings(AutoLevelSettings settings) {
        if (! settings.equals(this.autoLevelSettings)) {
            this.autoLevelSettings = settings;
            changed();
        }
    }

    public AutoLevelSettings getAutoLevelSettings() {
        return this.autoLevelSettings;
    }

    public void setFileStats(FileStats settings) {
        this.fileStats = settings;
        changed();
    }

    public FileStats getFileStats() {
        return this.fileStats;
    }

    public ConnectionDriver getConnectionDriver() {
        ConnectionDriver connectionDriver = ConnectionDriver.JSERIALCOMM;
        if (StringUtils.isNotEmpty(this.connectionDriver)) {
            try {
                connectionDriver = ConnectionDriver.valueOf(this.connectionDriver);
            } catch (IllegalArgumentException | NullPointerException ignored) {
                // Never mind, we'll use the default
            }
        }
        return connectionDriver;
    }

    public void setConnectionDriver(ConnectionDriver connectionDriver) {
        this.connectionDriver = connectionDriver.name();
    }

    public void setAutoStartPendant(boolean autoStartPendant) {
        this.autoStartPendant = autoStartPendant;
        changed();
    }

    public boolean isAutoStartPendant() {
        return this.autoStartPendant;
    }

    public void setWorkspaceDirectory(String workspaceDirectory) {
        this.workspaceDirectory = workspaceDirectory;
    }

    public String getWorkspaceDirectory() {
        return this.workspaceDirectory;
    }

    public static class AutoLevelSettings {
        // Setting window
        public double autoLevelProbeZeroHeight = 0;
        public Position autoLevelProbeOffset = new Position(0, 0, 0, Units.UNKNOWN);
        public double autoLevelArcSliceLength = 0.01;

        // Main window
        public double stepResolution = 10;
        public double probeSpeed = 10;
        public double zSurface = 0;

        public boolean equals(AutoLevelSettings obj) {
            return
                    this.autoLevelProbeZeroHeight == obj.autoLevelProbeZeroHeight &&
                            Objects.equals(this.autoLevelProbeOffset, obj.autoLevelProbeOffset) &&
                            this.autoLevelArcSliceLength == obj.autoLevelArcSliceLength &&
                            this.stepResolution == obj.stepResolution &&
                            this.probeSpeed == obj.probeSpeed &&
                            this.zSurface == obj.zSurface;
        }
    }

    public static class FileStats {
        public Position minCoordinate;
        public Position maxCoordinate;
        public long numCommands;

        public FileStats() {
            this.minCoordinate = new Position(0, 0, 0, Units.MM);
            this.maxCoordinate = new Position(0, 0, 0, Units.MM);
            this.numCommands = 0;
        }

        public FileStats(Position min, Position max, long num) {
            this.minCoordinate = min;
            this.maxCoordinate = max;
            this.numCommands = num;
        }
    }
}<|MERGE_RESOLUTION|>--- conflicted
+++ resolved
@@ -330,24 +330,6 @@
         this.statusUpdateRate = statusUpdateRate;
         changed();
     }
-
-<<<<<<< HEAD
-    public boolean isDisplayStateColor() {
-        return displayStateColor;
-    }
-
-    public void setDisplayStateColor(boolean displayStateColor) {
-        this.displayStateColor = displayStateColor;
-=======
-    public PendantConfigBean getPendantConfig() {
-        return pendantConfig;
-    }
-
-    public void setPendantConfig(PendantConfigBean pendantConfig) {
-        this.pendantConfig = pendantConfig;
->>>>>>> 5d497ff7
-        changed();
-    }
         
     public Units getPreferredUnits() {
         return (preferredUnits == null) ? Units.MM : preferredUnits;
