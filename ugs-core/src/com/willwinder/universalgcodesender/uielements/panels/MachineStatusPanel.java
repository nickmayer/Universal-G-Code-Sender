/*
    Copyright 2016-2017 Will Winder

    This file is part of Universal Gcode Sender (UGS).

    UGS is free software: you can redistribute it and/or modify
    it under the terms of the GNU General Public License as published by
    the Free Software Foundation, either version 3 of the License, or
    (at your option) any later version.

    UGS is distributed in the hope that it will be useful,
    but WITHOUT ANY WARRANTY; without even the implied warranty of
    MERCHANTABILITY or FITNESS FOR A PARTICULAR PURPOSE.  See the
    GNU General Public License for more details.

    You should have received a copy of the GNU General Public License
    along with UGS.  If not, see <http://www.gnu.org/licenses/>.
 */
package com.willwinder.universalgcodesender.uielements.panels;

import com.willwinder.universalgcodesender.gcode.GcodeState;
import com.willwinder.universalgcodesender.i18n.Localization;
<<<<<<< HEAD
import com.willwinder.universalgcodesender.listeners.ControllerListener;
import com.willwinder.universalgcodesender.listeners.ControllerListenerAdapter;
=======
import com.willwinder.universalgcodesender.listeners.ControllerStateListener;
>>>>>>> 76fc61e9
import com.willwinder.universalgcodesender.listeners.ControllerStatus;
import com.willwinder.universalgcodesender.listeners.ControllerStatus.EnabledPins;
import com.willwinder.universalgcodesender.listeners.UGSEventListener;
import com.willwinder.universalgcodesender.model.BackendAPI;
import com.willwinder.universalgcodesender.model.UGSEvent;
import com.willwinder.universalgcodesender.model.UnitUtils.Units;
import com.willwinder.universalgcodesender.uielements.components.RoundedPanel;
<<<<<<< HEAD
import com.willwinder.universalgcodesender.uielements.helpers.FontManager;
=======
import com.willwinder.universalgcodesender.uielements.helpers.MachineStatusFontManager;
>>>>>>> 76fc61e9
import com.willwinder.universalgcodesender.uielements.helpers.SteppedSizeManager;
import com.willwinder.universalgcodesender.uielements.helpers.ThemeColors;
import net.miginfocom.swing.MigLayout;

import javax.swing.BorderFactory;
import javax.swing.JComponent;
import javax.swing.JLabel;
import javax.swing.JPanel;
import javax.swing.Timer;
import java.awt.Color;
import java.awt.Dimension;
import java.awt.EventQueue;
import java.awt.GraphicsEnvironment;
import java.text.DecimalFormat;
import java.time.Duration;
import java.util.ArrayList;
import java.util.Arrays;
import java.util.List;

import static com.willwinder.universalgcodesender.utils.GUIHelpers.displayErrorDialog;

/**
 * DRO style display panel with current controller state.
 */
<<<<<<< HEAD
public class MachineStatusPanel extends JPanel implements UGSEventListener {
=======
public class MachineStatusPanel extends JPanel implements UGSEventListener, ControllerStateListener {
>>>>>>> 76fc61e9

    private static final int COMMON_RADIUS = 7;
    private static final Duration REFRESH_RATE = Duration.ofSeconds(1);

    private final String OFFLINE = Localization.getString("mainWindow.status.offline").toUpperCase();
    private final String ALARM = Localization.getString("mainWindow.status.alarm").toUpperCase();
    private final String PIN_X = Localization.getString("machineStatus.pin.x").toUpperCase();
    private final String PIN_Y = Localization.getString("machineStatus.pin.y").toUpperCase();
    private final String PIN_Z = Localization.getString("machineStatus.pin.z").toUpperCase();
    private final String PIN_PROBE = Localization.getString("machineStatus.pin.probe").toUpperCase();
    private final String PIN_DOOR = Localization.getString("machineStatus.pin.door").toUpperCase();
    private final String PIN_HOLD = Localization.getString("machineStatus.pin.hold").toUpperCase();
    private final String PIN_SOFT_RESET = Localization.getString("machineStatus.pin.softReset").toUpperCase();
    private final String PIN_CYCLE_STARY = Localization.getString("machineStatus.pin.cycleStart").toUpperCase();

    private final RoundedPanel activeStatePanel = new RoundedPanel(COMMON_RADIUS);
    private final JLabel activeStateValueLabel = new JLabel(" ");

    private final JLabel machinePositionXValue = new JLabel("0.00");
    private final JLabel machinePositionYValue = new JLabel("0.00");
    private final JLabel machinePositionZValue = new JLabel("0.00");

    private final JLabel workPositionXValue = new JLabel("0.00");
    private final JLabel workPositionYValue = new JLabel("0.00");
    private final JLabel workPositionZValue = new JLabel("0.00");

    private final JLabel feedValue = new JLabel("0");
    private final JLabel spindleSpeedValue = new JLabel("0");

    private final JLabel gStatesLabel = new JLabel();

    private final RoundedPanel pinStatePanel = new RoundedPanel(COMMON_RADIUS);
<<<<<<< HEAD
    private final JLabel pinStatesLabel = new JLabel(" ");

    private List<JComponent> axisResetControls = new ArrayList<>(3);

    private final FontManager fontManager = new FontManager();
=======
    private final JLabel pinStatesLabel = new JLabel();

    private List<JComponent> axisResetControls = new ArrayList<>(3);

    private final MachineStatusFontManager machineStatusFontManager = new MachineStatusFontManager();
>>>>>>> 76fc61e9

    private final BackendAPI backend;
    private final Timer statePollTimer;

    private Units units;
    private DecimalFormat decimalFormatter;

    public MachineStatusPanel(BackendAPI backend) {
        this.backend = backend;
        if (this.backend != null) {
            this.backend.addUGSEventListener(this);
<<<<<<< HEAD
            this.backend.addControllerListener(createControllerListener());
=======
            this.backend.addControllerStateListener(this);
>>>>>>> 76fc61e9
        }
        statePollTimer = createTimer();

        initFonts();
        initComponents();
        initSizer();

        if (this.backend.getSettings().getDefaultUnits().equals(Units.MM.abbreviation)) {
            setUnits(Units.MM);
        } else {
            setUnits(Units.INCH);
        }

        updateControls();
    }

    private void initSizer() {
        SteppedSizeManager sizer = new SteppedSizeManager(this,
                new Dimension(240, 495),
                new Dimension(310, 570));
<<<<<<< HEAD
        sizer.addListener(fontManager::applyFonts);
    }

    private void initFonts() {
        fontManager.init();
        GraphicsEnvironment ge = GraphicsEnvironment.getLocalGraphicsEnvironment();
        fontManager.registerFonts(ge);
=======
        sizer.addListener(machineStatusFontManager::applyFonts);
    }

    private void initFonts() {
        machineStatusFontManager.init();
        GraphicsEnvironment ge = GraphicsEnvironment.getLocalGraphicsEnvironment();
        machineStatusFontManager.registerFonts(ge);
>>>>>>> 76fc61e9
    }

    private void initComponents() {

        String debug = "";
        //String debug = "debug, ";
        setLayout(new MigLayout(debug + "fillx, wrap 1, inset 5", "grow"));

        activeStateValueLabel.setForeground(ThemeColors.VERY_DARK_GREY);
        activeStateValueLabel.setText(OFFLINE);
<<<<<<< HEAD
        activeStateValueLabel.setFont(fontManager.getActiveStateFont());
=======
        activeStateValueLabel.setFont(machineStatusFontManager.getActiveStateFont());
>>>>>>> 76fc61e9

        activeStatePanel.setLayout(new MigLayout(debug + "fill, inset 0 5 0 5"));
        if (backend.getSettings().isDisplayStateColor()) {
            activeStatePanel.setBackground(Color.BLACK);
        } else {
            activeStatePanel.setBackground(Color.WHITE);
        }
        activeStatePanel.setForeground(ThemeColors.VERY_DARK_GREY);
        activeStatePanel.add(activeStateValueLabel, "al center");
        activeStateValueLabel.setBorder(BorderFactory.createEmptyBorder());
        add(activeStatePanel, "growx");

        addAxisPanel('X', workPositionXValue, machinePositionXValue);
        addAxisPanel('Y', workPositionYValue, machinePositionYValue);
        addAxisPanel('Z', workPositionZValue, machinePositionZValue);

        JPanel speedPanel = new JPanel(new MigLayout(debug + "fillx, wrap 2, inset 0", "[al right][]"));
        speedPanel.setOpaque(false);
        JLabel feedLabel = new JLabel(Localization.getString("gcode.setting.feed"));
        speedPanel.add(feedLabel);
        speedPanel.add(feedValue, "pad 2 0 0 0");
        JLabel spindleSpeedLabel = new JLabel(Localization.getString("overrides.spindle.short"));
        speedPanel.add(spindleSpeedLabel);
        speedPanel.add(spindleSpeedValue, "pad 2 0 0 0");
        add(speedPanel, "growx");

        add(gStatesLabel, "align center");

        Color transparent = new Color(0, 0, 0, 0);

<<<<<<< HEAD
        JPanel pinStateLayoutPanel = new JPanel(new MigLayout("insets 0"));
        pinStateLayoutPanel.setBackground(transparent);
        JLabel pinAlarmLabel = new JLabel(ALARM);
        pinStateLayoutPanel.add(pinAlarmLabel);

        pinStatePanel.setLayout(new MigLayout("insets 0 5 0 5"));
        pinStatePanel.setBackground(transparent);
        pinStatePanel.setForeground(ThemeColors.GREY);
        pinStatePanel.add(pinStatesLabel);
        pinStateLayoutPanel.add(pinStatePanel);

        add(pinStateLayoutPanel, "align center");
=======
        pinStatePanel.setLayout(new MigLayout("insets 0 5 0 5"));
        pinStatePanel.setBackground(transparent);
        resetStatePinComponents();
        pinStatePanel.add(pinStatesLabel);
        add(pinStatePanel, "align center");
>>>>>>> 76fc61e9

        Color bkg = getBackground();
        int value = bkg.getRed() + bkg.getBlue() + bkg.getGreen();
        boolean panelIsLight = value > 385;
        Color panelTextColor;
        if (panelIsLight) panelTextColor = Color.BLACK;
        else panelTextColor = ThemeColors.ORANGE;
<<<<<<< HEAD
        pinAlarmLabel.setForeground(ThemeColors.GREY);
        pinStatesLabel.setForeground(ThemeColors.GREY);
=======
>>>>>>> 76fc61e9
        setForegroundColor(panelTextColor, feedLabel, feedValue, spindleSpeedLabel, spindleSpeedValue, gStatesLabel);

        setAllCaps(feedLabel, feedValue, spindleSpeedLabel, spindleSpeedValue);

<<<<<<< HEAD
        fontManager.addPropertyLabel(feedLabel, spindleSpeedLabel, pinAlarmLabel, pinStatesLabel, gStatesLabel);
        fontManager.addSpeedLabel(feedValue, spindleSpeedValue);
        fontManager.applyFonts(0);
=======
        machineStatusFontManager.addPropertyLabel(feedLabel, spindleSpeedLabel, pinStatesLabel, gStatesLabel);
        machineStatusFontManager.addSpeedLabel(feedValue, spindleSpeedValue);
        machineStatusFontManager.applyFonts(0);
>>>>>>> 76fc61e9

        statePollTimer.start();
    }

<<<<<<< HEAD
    private void setForegroundColor(Color color, JComponent... components) {
        Arrays.stream(components).forEach(c -> c.setForeground(color));
    }

    private void setAllCaps(JLabel... labels) {
        Arrays.stream(labels).forEach(l -> l.setText(l.getText().toUpperCase()));
    }

=======
    private void resetStatePinComponents() {
        pinStatesLabel.setText(ALARM);
        pinStatesLabel.setForeground(ThemeColors.GREY);
        pinStatePanel.setForeground(ThemeColors.GREY);
    }

    private void setForegroundColor(Color color, JComponent... components) {
        Arrays.stream(components).forEach(c -> c.setForeground(color));
    }

    private void setAllCaps(JLabel... labels) {
        Arrays.stream(labels).forEach(l -> l.setText(l.getText().toUpperCase()));
    }

>>>>>>> 76fc61e9
    private void addAxisPanel(char axis, JLabel work, JLabel machine) {
        RoundedPanel axisPanel = new RoundedPanel(COMMON_RADIUS);
        axisPanel.setBackground(ThemeColors.VERY_DARK_GREY);
        axisPanel.setForeground(ThemeColors.LIGHT_BLUE);
        axisPanel.setLayout(new MigLayout("fillx, wrap 2, inset 7, gap 0", "[left][grow, right]"));

        RoundedPanel resetPanel = new RoundedPanel(COMMON_RADIUS);
        resetPanel.setForeground(ThemeColors.LIGHT_BLUE);
        resetPanel.setBackground(ThemeColors.DARK_BLUE_GREY);
        resetPanel.setHoverBackground(ThemeColors.MED_BLUE_GREY);
        resetPanel.setLayout(new MigLayout("inset 10 20 10 20"));
        JLabel axisLabel = new JLabel(String.valueOf(axis));
        axisLabel.setForeground(ThemeColors.LIGHT_BLUE);
        resetPanel.add(axisLabel, "al center, dock center, id axis");
        JLabel zeroLabel = new JLabel("0");
        zeroLabel.setForeground(ThemeColors.LIGHT_BLUE);
        resetPanel.add(zeroLabel, "pos (axis.x + axis.w - 4) (axis.y + axis.h - 20)");

        work.setForeground(ThemeColors.LIGHT_BLUE);
        machine.setForeground(ThemeColors.LIGHT_BLUE);
        axisPanel.add(resetPanel, "sy 2");
        axisPanel.add(work);
        axisPanel.add(machine, "span 2");

<<<<<<< HEAD
        fontManager.addAxisResetLabel(axisLabel);
        fontManager.addAxisResetZeroLabel(zeroLabel);
        fontManager.addWorkCoordinateLabel(work);
        fontManager.addMachineCoordinateLabel(machine);
=======
        machineStatusFontManager.addAxisResetLabel(axisLabel);
        machineStatusFontManager.addAxisResetZeroLabel(zeroLabel);
        machineStatusFontManager.addWorkCoordinateLabel(work);
        machineStatusFontManager.addMachineCoordinateLabel(machine);
>>>>>>> 76fc61e9

        add(axisPanel,"growx, span 2");

        resetPanel.addClickListener(() -> resetCoordinateButton(axis) );
        axisResetControls.add(resetPanel);
    }

    private Timer createTimer() {
        return new Timer((int) REFRESH_RATE.toMillis(), (ae) -> EventQueue.invokeLater(() -> {
            if (! backend.isConnected()) {
                activeStateValueLabel.setText(OFFLINE);
                if (backend.getSettings().isDisplayStateColor()) {
                    activeStatePanel.setBackground(Color.BLACK);
                }
            }
            GcodeState state = backend.getGcodeState();
            if (state == null) {
                gStatesLabel.setText("--");
            } else {
<<<<<<< HEAD
                StringBuilder sb = new StringBuilder();
                sb.append(state.currentMotionMode).append(" ");
                sb.append(state.units).append(" ");
                sb.append(state.feedMode).append(" ");
                sb.append(state.distanceMode).append(" ");
                sb.append(state.offset).append(" ");
                sb.append(state.plane.code).append(" ");
                trimLastSpace(sb);
                gStatesLabel.setText(sb.toString());
=======
                gStatesLabel.setText(
                    String.join(" ",
                        state.currentMotionMode.toString(),
                        state.units.toString(),
                        state.feedMode.toString(),
                        state.distanceMode.toString(),
                        state.offset.toString(),
                        state.plane.code.toString()));
>>>>>>> 76fc61e9
            }
        }));
    }

    private void setUnits(Units u) {
        if (u == null || units == u) return;
        units = u;
        switch(u) {
            case MM:
                this.decimalFormatter = new DecimalFormat("0.00");
                break;
            case INCH:
                this.decimalFormatter = new DecimalFormat("0.000");
                break;
            default:
                units = Units.MM;
                this.decimalFormatter = new DecimalFormat("0.00");
                break;
        }
    }

    @Override
    public void doLayout() {
        super.doLayout();
    }

    @Override
    public void UGSEvent(UGSEvent evt) {
        if (evt.isStateChangeEvent()) {
            updateControls();
        }
<<<<<<< HEAD
=======
        if (evt.isControllerStatusEvent()) {
            onControllerStatusReceived(evt.getControllerStatus());
        }
>>>>>>> 76fc61e9
    }

    private void updateControls() {
        axisResetControls.forEach(c -> c.setEnabled(backend.isIdle()));

        if (!backend.isConnected()) {
            // Clear out the status color.
            this.setStatusColorForState("");
            resetStatePinComponents();
        }
    }

<<<<<<< HEAD
    private ControllerListener createControllerListener() {
        return new ControllerListenerAdapter() {
            @Override
            public void statusStringListener(ControllerStatus status) {
                onStatusStringReceived(status);
            }
        };
    }

    private void onStatusStringReceived(ControllerStatus status) {
        this.activeStateValueLabel.setText(status.getState().toUpperCase());
=======
    private void onControllerStatusReceived(ControllerStatus status) {
        String label = Localization.getString("mainWindow.status." + status.getState().toLowerCase());
        this.activeStateValueLabel.setText(label.toUpperCase());
>>>>>>> 76fc61e9
        this.setStatusColorForState(status.getState());

        if (status.getEnabledPins() != null) {

            EnabledPins ep = status.getEnabledPins();

<<<<<<< HEAD
            StringBuilder sb = new StringBuilder();
            if (ep.X) sb.append(PIN_X).append(" ");
            if (ep.Y) sb.append(PIN_Y).append(" ");
            if (ep.Z) sb.append(PIN_Z).append(" ");
            if (ep.Probe) sb.append(PIN_PROBE).append(" ");
            if (ep.Door) sb.append(PIN_DOOR).append(" ");
            if (ep.Hold) sb.append(PIN_HOLD).append(" ");
            if (ep.SoftReset) sb.append(PIN_SOFT_RESET).append(" ");
            if (ep.CycleStart) sb.append(PIN_CYCLE_STARY).append(" ");
            trimLastSpace(sb);
            pinStatesLabel.setText(sb.toString());
            pinStatesLabel.setForeground(ThemeColors.RED);
            pinStatePanel.setForeground(ThemeColors.RED);
        } else {
            pinStatesLabel.setText(" ");
            pinStatesLabel.setForeground(ThemeColors.GREY);
=======
            List<String> enabled = new ArrayList<>();
            enabled.add(ALARM + ":");
            if (ep.X) enabled.add(PIN_X);
            if (ep.Y) enabled.add(PIN_Y);
            if (ep.Z) enabled.add(PIN_Z);
            if (ep.Probe) enabled.add(PIN_PROBE);
            if (ep.Door) enabled.add(PIN_DOOR);
            if (ep.Hold) enabled.add(PIN_HOLD);
            if (ep.SoftReset) enabled.add(PIN_SOFT_RESET);
            if (ep.CycleStart) enabled.add(PIN_CYCLE_STARY);
            pinStatesLabel.setText(String.join(" ", enabled));
            pinStatesLabel.setForeground(ThemeColors.RED);
            pinStatePanel.setForeground(ThemeColors.RED);
        } else {
            resetStatePinComponents();
>>>>>>> 76fc61e9
        }

        if (status.getMachineCoord() != null) {
            this.setUnits(status.getMachineCoord().getUnits());

            this.setPositionValueColor(this.machinePositionXValue, status.getMachineCoord().x);
            this.machinePositionXValue.setText(decimalFormatter.format(status.getMachineCoord().x));

            this.setPositionValueColor(this.machinePositionYValue, status.getMachineCoord().y);
            this.machinePositionYValue.setText(decimalFormatter.format(status.getMachineCoord().y));

            this.setPositionValueColor(this.machinePositionZValue, status.getMachineCoord().z);
            this.machinePositionZValue.setText(decimalFormatter.format(status.getMachineCoord().z));
        }

        if (status.getWorkCoord() != null) {
            this.setUnits(status.getWorkCoord().getUnits());

            this.setPositionValueColor(this.workPositionXValue, status.getWorkCoord().x);
            this.workPositionXValue.setText(decimalFormatter.format(status.getWorkCoord().x));

            this.setPositionValueColor(this.workPositionYValue, status.getWorkCoord().y);
            this.workPositionYValue.setText(decimalFormatter.format(status.getWorkCoord().y));

            this.setPositionValueColor(this.workPositionZValue, status.getWorkCoord().z);
            this.workPositionZValue.setText(decimalFormatter.format(status.getWorkCoord().z));
        }

        // Use real-time values if available, otherwise show the target values.
        int feedSpeed = status.getFeedSpeed() != null
                ? status.getFeedSpeed().intValue()
                : (int) this.backend.getGcodeState().speed;
        this.feedValue.setText(Integer.toString(feedSpeed));

        int spindleSpeed = status.getSpindleSpeed() != null
                ? status.getSpindleSpeed().intValue()
                : (int) this.backend.getGcodeState().spindleSpeed;
        this.spindleSpeedValue.setText(Integer.toString(spindleSpeed));
    }

<<<<<<< HEAD
    private void trimLastSpace(StringBuilder sb) {
        if (sb.length() > 0) sb.deleteCharAt(sb.length() - 1);
    }

=======
>>>>>>> 76fc61e9
    private void setPositionValueColor(JLabel label, double newValue) {
        if (!label.getText().equals(decimalFormatter.format(newValue))) {
            label.setForeground(ThemeColors.RED);
        } else {
            label.setForeground(ThemeColors.LIGHT_BLUE);
        }
    }

    private void setStatusColorForState(String state) {
        if (backend.getSettings().isDisplayStateColor()) {
            Color background = ThemeColors.GREY;
            if (state.equalsIgnoreCase("Alarm")) {
                background = ThemeColors.RED;
            } else if (state.equalsIgnoreCase("Hold")) {
                background = ThemeColors.ORANGE;
            } else if (state.equalsIgnoreCase("Run")) {
                background = ThemeColors.GREEN;
            } else if (state.equalsIgnoreCase("Jog")) {
                background = ThemeColors.GREEN;
            } else if (state.equalsIgnoreCase("Check")) {
                background = ThemeColors.LIGHT_BLUE;
            }
            this.activeStatePanel.setBackground(background);
        }
    }

    private void resetCoordinateButton(char coord) {
        try {
            this.backend.resetCoordinateToZero(coord);
        } catch (Exception ex) {
            displayErrorDialog(ex.getMessage());
        }
    }
}<|MERGE_RESOLUTION|>--- conflicted
+++ resolved
@@ -20,12 +20,7 @@
 
 import com.willwinder.universalgcodesender.gcode.GcodeState;
 import com.willwinder.universalgcodesender.i18n.Localization;
-<<<<<<< HEAD
-import com.willwinder.universalgcodesender.listeners.ControllerListener;
-import com.willwinder.universalgcodesender.listeners.ControllerListenerAdapter;
-=======
 import com.willwinder.universalgcodesender.listeners.ControllerStateListener;
->>>>>>> 76fc61e9
 import com.willwinder.universalgcodesender.listeners.ControllerStatus;
 import com.willwinder.universalgcodesender.listeners.ControllerStatus.EnabledPins;
 import com.willwinder.universalgcodesender.listeners.UGSEventListener;
@@ -33,11 +28,7 @@
 import com.willwinder.universalgcodesender.model.UGSEvent;
 import com.willwinder.universalgcodesender.model.UnitUtils.Units;
 import com.willwinder.universalgcodesender.uielements.components.RoundedPanel;
-<<<<<<< HEAD
-import com.willwinder.universalgcodesender.uielements.helpers.FontManager;
-=======
 import com.willwinder.universalgcodesender.uielements.helpers.MachineStatusFontManager;
->>>>>>> 76fc61e9
 import com.willwinder.universalgcodesender.uielements.helpers.SteppedSizeManager;
 import com.willwinder.universalgcodesender.uielements.helpers.ThemeColors;
 import net.miginfocom.swing.MigLayout;
@@ -62,11 +53,7 @@
 /**
  * DRO style display panel with current controller state.
  */
-<<<<<<< HEAD
-public class MachineStatusPanel extends JPanel implements UGSEventListener {
-=======
 public class MachineStatusPanel extends JPanel implements UGSEventListener, ControllerStateListener {
->>>>>>> 76fc61e9
 
     private static final int COMMON_RADIUS = 7;
     private static final Duration REFRESH_RATE = Duration.ofSeconds(1);
@@ -99,19 +86,11 @@
     private final JLabel gStatesLabel = new JLabel();
 
     private final RoundedPanel pinStatePanel = new RoundedPanel(COMMON_RADIUS);
-<<<<<<< HEAD
-    private final JLabel pinStatesLabel = new JLabel(" ");
+    private final JLabel pinStatesLabel = new JLabel();
 
     private List<JComponent> axisResetControls = new ArrayList<>(3);
 
-    private final FontManager fontManager = new FontManager();
-=======
-    private final JLabel pinStatesLabel = new JLabel();
-
-    private List<JComponent> axisResetControls = new ArrayList<>(3);
-
     private final MachineStatusFontManager machineStatusFontManager = new MachineStatusFontManager();
->>>>>>> 76fc61e9
 
     private final BackendAPI backend;
     private final Timer statePollTimer;
@@ -123,11 +102,7 @@
         this.backend = backend;
         if (this.backend != null) {
             this.backend.addUGSEventListener(this);
-<<<<<<< HEAD
-            this.backend.addControllerListener(createControllerListener());
-=======
             this.backend.addControllerStateListener(this);
->>>>>>> 76fc61e9
         }
         statePollTimer = createTimer();
 
@@ -148,15 +123,6 @@
         SteppedSizeManager sizer = new SteppedSizeManager(this,
                 new Dimension(240, 495),
                 new Dimension(310, 570));
-<<<<<<< HEAD
-        sizer.addListener(fontManager::applyFonts);
-    }
-
-    private void initFonts() {
-        fontManager.init();
-        GraphicsEnvironment ge = GraphicsEnvironment.getLocalGraphicsEnvironment();
-        fontManager.registerFonts(ge);
-=======
         sizer.addListener(machineStatusFontManager::applyFonts);
     }
 
@@ -164,7 +130,6 @@
         machineStatusFontManager.init();
         GraphicsEnvironment ge = GraphicsEnvironment.getLocalGraphicsEnvironment();
         machineStatusFontManager.registerFonts(ge);
->>>>>>> 76fc61e9
     }
 
     private void initComponents() {
@@ -175,11 +140,7 @@
 
         activeStateValueLabel.setForeground(ThemeColors.VERY_DARK_GREY);
         activeStateValueLabel.setText(OFFLINE);
-<<<<<<< HEAD
-        activeStateValueLabel.setFont(fontManager.getActiveStateFont());
-=======
         activeStateValueLabel.setFont(machineStatusFontManager.getActiveStateFont());
->>>>>>> 76fc61e9
 
         activeStatePanel.setLayout(new MigLayout(debug + "fill, inset 0 5 0 5"));
         if (backend.getSettings().isDisplayStateColor()) {
@@ -210,26 +171,11 @@
 
         Color transparent = new Color(0, 0, 0, 0);
 
-<<<<<<< HEAD
-        JPanel pinStateLayoutPanel = new JPanel(new MigLayout("insets 0"));
-        pinStateLayoutPanel.setBackground(transparent);
-        JLabel pinAlarmLabel = new JLabel(ALARM);
-        pinStateLayoutPanel.add(pinAlarmLabel);
-
-        pinStatePanel.setLayout(new MigLayout("insets 0 5 0 5"));
-        pinStatePanel.setBackground(transparent);
-        pinStatePanel.setForeground(ThemeColors.GREY);
-        pinStatePanel.add(pinStatesLabel);
-        pinStateLayoutPanel.add(pinStatePanel);
-
-        add(pinStateLayoutPanel, "align center");
-=======
         pinStatePanel.setLayout(new MigLayout("insets 0 5 0 5"));
         pinStatePanel.setBackground(transparent);
         resetStatePinComponents();
         pinStatePanel.add(pinStatesLabel);
         add(pinStatePanel, "align center");
->>>>>>> 76fc61e9
 
         Color bkg = getBackground();
         int value = bkg.getRed() + bkg.getBlue() + bkg.getGreen();
@@ -237,38 +183,17 @@
         Color panelTextColor;
         if (panelIsLight) panelTextColor = Color.BLACK;
         else panelTextColor = ThemeColors.ORANGE;
-<<<<<<< HEAD
-        pinAlarmLabel.setForeground(ThemeColors.GREY);
-        pinStatesLabel.setForeground(ThemeColors.GREY);
-=======
->>>>>>> 76fc61e9
         setForegroundColor(panelTextColor, feedLabel, feedValue, spindleSpeedLabel, spindleSpeedValue, gStatesLabel);
 
         setAllCaps(feedLabel, feedValue, spindleSpeedLabel, spindleSpeedValue);
 
-<<<<<<< HEAD
-        fontManager.addPropertyLabel(feedLabel, spindleSpeedLabel, pinAlarmLabel, pinStatesLabel, gStatesLabel);
-        fontManager.addSpeedLabel(feedValue, spindleSpeedValue);
-        fontManager.applyFonts(0);
-=======
         machineStatusFontManager.addPropertyLabel(feedLabel, spindleSpeedLabel, pinStatesLabel, gStatesLabel);
         machineStatusFontManager.addSpeedLabel(feedValue, spindleSpeedValue);
         machineStatusFontManager.applyFonts(0);
->>>>>>> 76fc61e9
 
         statePollTimer.start();
     }
 
-<<<<<<< HEAD
-    private void setForegroundColor(Color color, JComponent... components) {
-        Arrays.stream(components).forEach(c -> c.setForeground(color));
-    }
-
-    private void setAllCaps(JLabel... labels) {
-        Arrays.stream(labels).forEach(l -> l.setText(l.getText().toUpperCase()));
-    }
-
-=======
     private void resetStatePinComponents() {
         pinStatesLabel.setText(ALARM);
         pinStatesLabel.setForeground(ThemeColors.GREY);
@@ -283,7 +208,6 @@
         Arrays.stream(labels).forEach(l -> l.setText(l.getText().toUpperCase()));
     }
 
->>>>>>> 76fc61e9
     private void addAxisPanel(char axis, JLabel work, JLabel machine) {
         RoundedPanel axisPanel = new RoundedPanel(COMMON_RADIUS);
         axisPanel.setBackground(ThemeColors.VERY_DARK_GREY);
@@ -308,17 +232,10 @@
         axisPanel.add(work);
         axisPanel.add(machine, "span 2");
 
-<<<<<<< HEAD
-        fontManager.addAxisResetLabel(axisLabel);
-        fontManager.addAxisResetZeroLabel(zeroLabel);
-        fontManager.addWorkCoordinateLabel(work);
-        fontManager.addMachineCoordinateLabel(machine);
-=======
         machineStatusFontManager.addAxisResetLabel(axisLabel);
         machineStatusFontManager.addAxisResetZeroLabel(zeroLabel);
         machineStatusFontManager.addWorkCoordinateLabel(work);
         machineStatusFontManager.addMachineCoordinateLabel(machine);
->>>>>>> 76fc61e9
 
         add(axisPanel,"growx, span 2");
 
@@ -338,17 +255,6 @@
             if (state == null) {
                 gStatesLabel.setText("--");
             } else {
-<<<<<<< HEAD
-                StringBuilder sb = new StringBuilder();
-                sb.append(state.currentMotionMode).append(" ");
-                sb.append(state.units).append(" ");
-                sb.append(state.feedMode).append(" ");
-                sb.append(state.distanceMode).append(" ");
-                sb.append(state.offset).append(" ");
-                sb.append(state.plane.code).append(" ");
-                trimLastSpace(sb);
-                gStatesLabel.setText(sb.toString());
-=======
                 gStatesLabel.setText(
                     String.join(" ",
                         state.currentMotionMode.toString(),
@@ -357,7 +263,6 @@
                         state.distanceMode.toString(),
                         state.offset.toString(),
                         state.plane.code.toString()));
->>>>>>> 76fc61e9
             }
         }));
     }
@@ -389,12 +294,9 @@
         if (evt.isStateChangeEvent()) {
             updateControls();
         }
-<<<<<<< HEAD
-=======
         if (evt.isControllerStatusEvent()) {
             onControllerStatusReceived(evt.getControllerStatus());
         }
->>>>>>> 76fc61e9
     }
 
     private void updateControls() {
@@ -407,47 +309,15 @@
         }
     }
 
-<<<<<<< HEAD
-    private ControllerListener createControllerListener() {
-        return new ControllerListenerAdapter() {
-            @Override
-            public void statusStringListener(ControllerStatus status) {
-                onStatusStringReceived(status);
-            }
-        };
-    }
-
-    private void onStatusStringReceived(ControllerStatus status) {
-        this.activeStateValueLabel.setText(status.getState().toUpperCase());
-=======
     private void onControllerStatusReceived(ControllerStatus status) {
         String label = Localization.getString("mainWindow.status." + status.getState().toLowerCase());
         this.activeStateValueLabel.setText(label.toUpperCase());
->>>>>>> 76fc61e9
         this.setStatusColorForState(status.getState());
 
         if (status.getEnabledPins() != null) {
 
             EnabledPins ep = status.getEnabledPins();
 
-<<<<<<< HEAD
-            StringBuilder sb = new StringBuilder();
-            if (ep.X) sb.append(PIN_X).append(" ");
-            if (ep.Y) sb.append(PIN_Y).append(" ");
-            if (ep.Z) sb.append(PIN_Z).append(" ");
-            if (ep.Probe) sb.append(PIN_PROBE).append(" ");
-            if (ep.Door) sb.append(PIN_DOOR).append(" ");
-            if (ep.Hold) sb.append(PIN_HOLD).append(" ");
-            if (ep.SoftReset) sb.append(PIN_SOFT_RESET).append(" ");
-            if (ep.CycleStart) sb.append(PIN_CYCLE_STARY).append(" ");
-            trimLastSpace(sb);
-            pinStatesLabel.setText(sb.toString());
-            pinStatesLabel.setForeground(ThemeColors.RED);
-            pinStatePanel.setForeground(ThemeColors.RED);
-        } else {
-            pinStatesLabel.setText(" ");
-            pinStatesLabel.setForeground(ThemeColors.GREY);
-=======
             List<String> enabled = new ArrayList<>();
             enabled.add(ALARM + ":");
             if (ep.X) enabled.add(PIN_X);
@@ -463,7 +333,6 @@
             pinStatePanel.setForeground(ThemeColors.RED);
         } else {
             resetStatePinComponents();
->>>>>>> 76fc61e9
         }
 
         if (status.getMachineCoord() != null) {
@@ -504,13 +373,6 @@
         this.spindleSpeedValue.setText(Integer.toString(spindleSpeed));
     }
 
-<<<<<<< HEAD
-    private void trimLastSpace(StringBuilder sb) {
-        if (sb.length() > 0) sb.deleteCharAt(sb.length() - 1);
-    }
-
-=======
->>>>>>> 76fc61e9
     private void setPositionValueColor(JLabel label, double newValue) {
         if (!label.getText().equals(decimalFormatter.format(newValue))) {
             label.setForeground(ThemeColors.RED);
