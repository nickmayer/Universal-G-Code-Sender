/*
    Copyright 2016-2019 Will Winder

    This file is part of Universal Gcode Sender (UGS).

    UGS is free software: you can redistribute it and/or modify
    it under the terms of the GNU General Public License as published by
    the Free Software Foundation, either version 3 of the License, or
    (at your option) any later version.

    UGS is distributed in the hope that it will be useful,
    but WITHOUT ANY WARRANTY; without even the implied warranty of
    MERCHANTABILITY or FITNESS FOR A PARTICULAR PURPOSE.  See the
    GNU General Public License for more details.

    You should have received a copy of the GNU General Public License
    along with UGS.  If not, see <http://www.gnu.org/licenses/>.
 */
package com.willwinder.universalgcodesender.uielements.panels;

import com.willwinder.universalgcodesender.Utils;
import com.willwinder.universalgcodesender.gcode.GcodeState;
import com.willwinder.universalgcodesender.i18n.Localization;
import com.willwinder.universalgcodesender.listeners.ControllerState;
import com.willwinder.universalgcodesender.listeners.ControllerStateListener;
import com.willwinder.universalgcodesender.listeners.ControllerStatus;
import com.willwinder.universalgcodesender.listeners.ControllerStatus.EnabledPins;
import com.willwinder.universalgcodesender.listeners.UGSEventListener;
import com.willwinder.universalgcodesender.model.Axis;
import static com.willwinder.universalgcodesender.model.Axis.*;
import com.willwinder.universalgcodesender.model.BackendAPI;
import com.willwinder.universalgcodesender.model.Position;
import com.willwinder.universalgcodesender.model.UGSEvent;
import com.willwinder.universalgcodesender.model.UnitUtils;
import com.willwinder.universalgcodesender.model.UnitUtils.Units;
import com.willwinder.universalgcodesender.uielements.components.RoundedPanel;
import com.willwinder.universalgcodesender.uielements.components.WorkCoordinateTextField;
import com.willwinder.universalgcodesender.uielements.helpers.MachineStatusFontManager;
import com.willwinder.universalgcodesender.uielements.helpers.SteppedSizeManager;
import com.willwinder.universalgcodesender.uielements.helpers.ThemeColors;
import net.miginfocom.swing.MigLayout;

import javax.swing.BorderFactory;
import javax.swing.JComponent;
import javax.swing.JLabel;
import javax.swing.JPanel;
import javax.swing.JTextField;
import javax.swing.Timer;
import java.awt.Color;
import java.awt.Dimension;
import java.awt.EventQueue;
import java.awt.GraphicsEnvironment;
import java.text.DecimalFormat;
import java.time.Duration;
import java.util.ArrayList;
import java.util.Arrays;
import java.util.List;

import static com.willwinder.universalgcodesender.utils.GUIHelpers.displayErrorDialog;

/**
 * DRO style display panel with current controller state.
 */
public class MachineStatusPanel extends JPanel implements UGSEventListener, ControllerStateListener {

    private static final int COMMON_RADIUS = 7;
    private static final Duration REFRESH_RATE = Duration.ofSeconds(1);

    private final String OFFLINE = Localization.getString("mainWindow.status.offline").toUpperCase();
    private final String ALARM = Localization.getString("mainWindow.status.alarm").toUpperCase();
    private final String PIN_X = Localization.getString("machineStatus.pin.x").toUpperCase();
    private final String PIN_Y = Localization.getString("machineStatus.pin.y").toUpperCase();
    private final String PIN_Z = Localization.getString("machineStatus.pin.z").toUpperCase();
    private final String PIN_PROBE = Localization.getString("machineStatus.pin.probe").toUpperCase();
    private final String PIN_DOOR = Localization.getString("machineStatus.pin.door").toUpperCase();
    private final String PIN_HOLD = Localization.getString("machineStatus.pin.hold").toUpperCase();
    private final String PIN_SOFT_RESET = Localization.getString("machineStatus.pin.softReset").toUpperCase();
    private final String PIN_CYCLE_STARY = Localization.getString("machineStatus.pin.cycleStart").toUpperCase();

    private final RoundedPanel activeStatePanel = new RoundedPanel(COMMON_RADIUS);
    private final JLabel activeStateValueLabel = new JLabel(" ");

    private final JLabel machinePositionXValue = new JLabel("0.00");
    private final JLabel machinePositionYValue = new JLabel("0.00");
    private final JLabel machinePositionZValue = new JLabel("0.00");

    private final JTextField workPositionXValue;
    private final JTextField workPositionYValue;
    private final JTextField workPositionZValue;

    private final JLabel feedValue = new JLabel("0");
    private final JLabel spindleSpeedValue = new JLabel("0");

    private final JLabel gStatesLabel = new JLabel();

    private final RoundedPanel pinStatePanel = new RoundedPanel(COMMON_RADIUS);
    private final JLabel pinStatesLabel = new JLabel();

    private List<JComponent> axisResetControls = new ArrayList<>(3);

    private final MachineStatusFontManager machineStatusFontManager = new MachineStatusFontManager();

    private final BackendAPI backend;
    private final Timer statePollTimer;

    private Units units;
    private DecimalFormat decimalFormatter;

    public MachineStatusPanel(BackendAPI backend) {
        this.backend = backend;
        if (this.backend != null) {
            this.backend.addUGSEventListener(this);
            this.backend.addControllerStateListener(this);
        }
        statePollTimer = createTimer();
        workPositionXValue = new WorkCoordinateTextField(backend, X);
        workPositionYValue = new WorkCoordinateTextField(backend, Y);
        workPositionZValue = new WorkCoordinateTextField(backend, Z);

        initFonts();
        initComponents();
        initSizer();

        if (this.backend != null && this.backend.getSettings().getPreferredUnits() == Units.MM) {
            setUnits(Units.MM);
        } else {
            setUnits(Units.INCH);
        }

        updateControls();
    }

    private void initSizer() {
        SteppedSizeManager sizer = new SteppedSizeManager(this,
                new Dimension(200, 375),
                new Dimension(240, 460),
                new Dimension(310, 570));
        sizer.addListener(machineStatusFontManager::applyFonts);
    }

    private void initFonts() {
        machineStatusFontManager.init();
        GraphicsEnvironment ge = GraphicsEnvironment.getLocalGraphicsEnvironment();
        machineStatusFontManager.registerFonts(ge);
    }

    private void initComponents() {

        String debug = "";
        //String debug = "debug, ";
        setLayout(new MigLayout(debug + "fillx, wrap 1, inset 5", "grow"));

        activeStateValueLabel.setForeground(ThemeColors.VERY_DARK_GREY);
        activeStateValueLabel.setText(OFFLINE);

        activeStatePanel.setLayout(new MigLayout(debug + "fill, inset 0 5 0 5"));
        activeStatePanel.setBackground(Color.BLACK);
        activeStatePanel.setForeground(ThemeColors.VERY_DARK_GREY);
        activeStatePanel.add(activeStateValueLabel, "al center");
        activeStateValueLabel.setBorder(BorderFactory.createEmptyBorder());
        add(activeStatePanel, "growx");

        addAxisPanel(X, workPositionXValue, machinePositionXValue);
        addAxisPanel(Y, workPositionYValue, machinePositionYValue);
        addAxisPanel(Z, workPositionZValue, machinePositionZValue);

        JPanel speedPanel = new JPanel(new MigLayout(debug + "fillx, wrap 2, inset 0", "[al right][]"));
        speedPanel.setOpaque(false);
        JLabel feedLabel = new JLabel(Localization.getString("gcode.setting.feed"));
        speedPanel.add(feedLabel);
        speedPanel.add(feedValue, "pad 2 0 0 0");
        JLabel spindleSpeedLabel = new JLabel(Localization.getString("overrides.spindle.short"));
        speedPanel.add(spindleSpeedLabel);
        speedPanel.add(spindleSpeedValue, "pad 2 0 0 0");
        add(speedPanel, "growx");

        add(gStatesLabel, "align center");

        Color transparent = new Color(0, 0, 0, 0);

        pinStatePanel.setLayout(new MigLayout("insets 0 5 0 5"));
        pinStatePanel.setBackground(transparent);
        resetStatePinComponents();
        pinStatePanel.add(pinStatesLabel);
        add(pinStatePanel, "align center");

        Color bkg = getBackground();
        int value = bkg.getRed() + bkg.getBlue() + bkg.getGreen();
        boolean panelIsLight = value > 385;
        Color panelTextColor;
        if (panelIsLight) panelTextColor = Color.BLACK;
        else panelTextColor = ThemeColors.ORANGE;
        setForegroundColor(panelTextColor, feedLabel, feedValue, spindleSpeedLabel, spindleSpeedValue, gStatesLabel);

        setAllCaps(feedLabel, feedValue, spindleSpeedLabel, spindleSpeedValue);

        machineStatusFontManager.addActiveStateLabel(activeStateValueLabel);
        machineStatusFontManager.addPropertyLabel(feedLabel, spindleSpeedLabel, pinStatesLabel, gStatesLabel);
        machineStatusFontManager.addSpeedLabel(feedValue, spindleSpeedValue);
        machineStatusFontManager.applyFonts(0);

        statePollTimer.start();
    }

    private void resetStatePinComponents() {
        pinStatesLabel.setText(ALARM);
        pinStatesLabel.setForeground(ThemeColors.GREY);
        pinStatePanel.setForeground(ThemeColors.GREY);
    }

    private void setForegroundColor(Color color, JComponent... components) {
        Arrays.stream(components).forEach(c -> c.setForeground(color));
    }

    private void setAllCaps(JLabel... labels) {
        Arrays.stream(labels).forEach(l -> l.setText(l.getText().toUpperCase()));
    }

    private void addAxisPanel(Axis axis, JTextField work, JComponent machine) {
        RoundedPanel axisPanel = new RoundedPanel(COMMON_RADIUS);
        axisPanel.setBackground(ThemeColors.VERY_DARK_GREY);
        axisPanel.setForeground(ThemeColors.LIGHT_BLUE);
        axisPanel.setLayout(new MigLayout("fillx, wrap 2, inset 7, gap 0", "[left][grow, right]"));

        RoundedPanel resetPanel = new RoundedPanel(COMMON_RADIUS);
        resetPanel.setForeground(ThemeColors.LIGHT_BLUE);
        resetPanel.setBackground(ThemeColors.DARK_BLUE_GREY);
        resetPanel.setBackgroundDisabled(ThemeColors.VERY_DARK_GREY);
        resetPanel.setHoverBackground(ThemeColors.MED_BLUE_GREY);
        resetPanel.setLayout(new MigLayout("inset 5 15 5 15"));
        JLabel axisLabel = new JLabel(String.valueOf(axis));
        axisLabel.setForeground(ThemeColors.LIGHT_BLUE);
        resetPanel.add(axisLabel, "al center, dock center, id axis");
        JLabel zeroLabel = new JLabel("0");
        zeroLabel.setForeground(ThemeColors.LIGHT_BLUE);
        resetPanel.add(zeroLabel, "pos (axis.x + axis.w - 4) (axis.y + axis.h - 25)");

        machine.setForeground(ThemeColors.LIGHT_BLUE);
        axisPanel.add(resetPanel, "sy 2");
        axisPanel.add(work, "grow, gapleft 5");
        axisPanel.add(machine, "span 2");

        machineStatusFontManager.addAxisResetLabel(axisLabel);
        machineStatusFontManager.addAxisResetZeroLabel(zeroLabel);
        machineStatusFontManager.addWorkCoordinateLabel(work);
        machineStatusFontManager.addMachineCoordinateLabel(machine);

        add(axisPanel,"growx, span 2");

        resetPanel.addClickListener(() -> resetCoordinateButton(axis) );
        axisResetControls.add(axisPanel);
    }

    private Timer createTimer() {
        return new Timer((int) REFRESH_RATE.toMillis(), (ae) -> EventQueue.invokeLater(() -> {
            if (! backend.isConnected()) {
                activeStateValueLabel.setText(OFFLINE);
                activeStatePanel.setBackground(Color.BLACK);
            }
            GcodeState state = backend.getGcodeState();
            if (state == null) {
                gStatesLabel.setText("--");
            } else {
                gStatesLabel.setText(
                    String.join(" ",
                        state.currentMotionMode.toString(),
                        state.units.toString(),
                        state.feedMode.toString(),
                        state.distanceMode.toString(),
                        state.offset.toString(),
                        state.plane.code.toString()));
            }
        }));
    }

    private void setUnits(Units u) {
        if (u == null || units == u) return;
        units = u;
        switch(u) {
            case MM:
                this.decimalFormatter = new DecimalFormat("0.00");
                break;
            case INCH:
                this.decimalFormatter = new DecimalFormat("0.000");
                break;
            default:
                units = Units.MM;
                this.decimalFormatter = new DecimalFormat("0.00");
                break;
        }
    }

    @Override
    public void doLayout() {
        super.doLayout();
    }

    @Override
    public void UGSEvent(UGSEvent evt) {
        if (evt.isStateChangeEvent()) {
            updateControls();
        }
        if (evt.isControllerStatusEvent()) {
            onControllerStatusReceived(evt.getControllerStatus());
        }
        if (evt.isSettingChangeEvent() && backend.getController() != null && backend.getController().getControllerStatus() != null) {
            onControllerStatusReceived(backend.getController().getControllerStatus());
        }
    }

    private void updateControls() {
        axisResetControls.forEach(c -> c.setEnabled(backend.isIdle()));

        if (!backend.isConnected()) {
            // Clear out the status color.
            this.updateStatePanel(ControllerState.UNKNOWN);
            resetStatePinComponents();
        }
    }

    private void onControllerStatusReceived(ControllerStatus status) {
        this.updateStatePanel(status.getState());
        resetStatePinComponents();

        if (status.getEnabledPins() != null) {

            EnabledPins ep = status.getEnabledPins();

            List<String> enabled = new ArrayList<>();
            if (ep.X) enabled.add(PIN_X);
            if (ep.Y) enabled.add(PIN_Y);
            if (ep.Z) enabled.add(PIN_Z);
            if (ep.Probe) enabled.add(PIN_PROBE);
            if (ep.Door) enabled.add(PIN_DOOR);
            if (ep.Hold) enabled.add(PIN_HOLD);
            if (ep.SoftReset) enabled.add(PIN_SOFT_RESET);
            if (ep.CycleStart) enabled.add(PIN_CYCLE_STARY);

            if (! enabled.isEmpty()) {
                enabled.add(0, ALARM + ":");
                pinStatesLabel.setText(String.join(" ", enabled));
                pinStatesLabel.setForeground(ThemeColors.RED);
                pinStatePanel.setForeground(ThemeColors.RED);
            }
        }

        this.setUnits(backend.getSettings().getPreferredUnits());

        if (status.getMachineCoord() != null) {
            Position machineCoord = status.getMachineCoord().getPositionIn(units);
            this.setPositionValueColor(this.machinePositionXValue, this.machinePositionXValue.getText(), machineCoord.x);
            this.machinePositionXValue.setText(decimalFormatter.format(machineCoord.x));

            this.setPositionValueColor(this.machinePositionYValue, this.machinePositionYValue.getText(), machineCoord.y);
            this.machinePositionYValue.setText(decimalFormatter.format(machineCoord.y));

            this.setPositionValueColor(this.machinePositionZValue, this.machinePositionZValue.getText(), machineCoord.z);
            this.machinePositionZValue.setText(decimalFormatter.format(machineCoord.z));
        }

        if (status.getWorkCoord() != null) {
            Position workCoord = status.getWorkCoord().getPositionIn(units);
            if (!workPositionXValue.isFocusOwner()) {
                this.setPositionValueColor(this.workPositionXValue, this.workPositionXValue.getText(), workCoord.x);
                this.workPositionXValue.setText(decimalFormatter.format(workCoord.x));
            }

            if (!workPositionYValue.isFocusOwner()) {
                this.setPositionValueColor(this.workPositionYValue, this.workPositionYValue.getText(), workCoord.y);
                this.workPositionYValue.setText(decimalFormatter.format(workCoord.y));
            }

            if (!workPositionZValue.isFocusOwner()) {
                this.setPositionValueColor(this.workPositionZValue, this.workPositionZValue.getText(), workCoord.z);
                this.workPositionZValue.setText(decimalFormatter.format(workCoord.z));
            }
        }

        // Use real-time values if available, otherwise show the target values.
        int feedSpeed = status.getFeedSpeed() != null
                ? (int) (status.getFeedSpeed() * UnitUtils.scaleUnits(status.getFeedSpeedUnits(), backend.getSettings().getPreferredUnits()))
                : (int) this.backend.getGcodeState().speed;
        this.feedValue.setText(Integer.toString(feedSpeed));

        int spindleSpeed = status.getSpindleSpeed() != null
                ? status.getSpindleSpeed().intValue()
                : (int) this.backend.getGcodeState().spindleSpeed;
        this.spindleSpeedValue.setText(Integer.toString(spindleSpeed));
    }

    private void setPositionValueColor(JComponent label, String oldValue, double newValue) {
        if (!oldValue.equals(decimalFormatter.format(newValue))) {
            label.setForeground(ThemeColors.RED);
        } else {
            label.setForeground(ThemeColors.LIGHT_BLUE);
        }
    }

    private void updateStatePanel(ControllerState state) {

<<<<<<< HEAD
        if (backend.getSettings().isDisplayStateColor()) {
            Color background = ThemeColors.GREY;
            String text = Utils.getControllerStateText(state);
            if (state == ControllerState.ALARM) {
                background = ThemeColors.RED;
            } else if (state == ControllerState.HOLD) {
                background = ThemeColors.ORANGE;
            } else if (state == ControllerState.DOOR) {
                background = ThemeColors.ORANGE;
            } else if (state == ControllerState.RUN) {
                background = ThemeColors.GREEN;
            } else if (state == ControllerState.JOG) {
                background = ThemeColors.GREEN;
            } else if (state == ControllerState.HOME) {
                background = ThemeColors.GREEN;
            } else if (state == ControllerState.CHECK) {
                background = ThemeColors.LIGHT_BLUE;
            } else if (state == ControllerState.IDLE) {
                background = ThemeColors.GREY;
            }

            this.activeStatePanel.setBackground(background);
            this.activeStateValueLabel.setText(text.toUpperCase());
=======
        Color background = ThemeColors.GREY;
        String text = Utils.getControllerStateText(state);
        if (state == ControllerState.ALARM) {
            background = ThemeColors.RED;
        } else if (state == ControllerState.HOLD) {
            background = ThemeColors.ORANGE;
        } else if (state == ControllerState.DOOR) {
            background = ThemeColors.ORANGE;
        } else if (state == ControllerState.RUN) {
            background = ThemeColors.GREEN;
        } else if (state == ControllerState.JOG) {
            background = ThemeColors.GREEN;
        } else if (state == ControllerState.CHECK) {
            background = ThemeColors.LIGHT_BLUE;
        } else if (state == ControllerState.IDLE) {
            background = ThemeColors.GREY;
>>>>>>> 5d497ff7
        }

        this.activeStatePanel.setBackground(background);
        this.activeStateValueLabel.setText(text.toUpperCase());
    }

    private void resetCoordinateButton(Axis coord) {
        try {
            this.backend.resetCoordinateToZero(coord);
        } catch (Exception ex) {
            displayErrorDialog(ex.getMessage());
        }
    }
}<|MERGE_RESOLUTION|>--- conflicted
+++ resolved
@@ -398,31 +398,6 @@
 
     private void updateStatePanel(ControllerState state) {
 
-<<<<<<< HEAD
-        if (backend.getSettings().isDisplayStateColor()) {
-            Color background = ThemeColors.GREY;
-            String text = Utils.getControllerStateText(state);
-            if (state == ControllerState.ALARM) {
-                background = ThemeColors.RED;
-            } else if (state == ControllerState.HOLD) {
-                background = ThemeColors.ORANGE;
-            } else if (state == ControllerState.DOOR) {
-                background = ThemeColors.ORANGE;
-            } else if (state == ControllerState.RUN) {
-                background = ThemeColors.GREEN;
-            } else if (state == ControllerState.JOG) {
-                background = ThemeColors.GREEN;
-            } else if (state == ControllerState.HOME) {
-                background = ThemeColors.GREEN;
-            } else if (state == ControllerState.CHECK) {
-                background = ThemeColors.LIGHT_BLUE;
-            } else if (state == ControllerState.IDLE) {
-                background = ThemeColors.GREY;
-            }
-
-            this.activeStatePanel.setBackground(background);
-            this.activeStateValueLabel.setText(text.toUpperCase());
-=======
         Color background = ThemeColors.GREY;
         String text = Utils.getControllerStateText(state);
         if (state == ControllerState.ALARM) {
@@ -435,11 +410,12 @@
             background = ThemeColors.GREEN;
         } else if (state == ControllerState.JOG) {
             background = ThemeColors.GREEN;
+        } else if (state == ControllerState.HOME) {
+            background = ThemeColors.GREEN;
         } else if (state == ControllerState.CHECK) {
             background = ThemeColors.LIGHT_BLUE;
         } else if (state == ControllerState.IDLE) {
             background = ThemeColors.GREY;
->>>>>>> 5d497ff7
         }
 
         this.activeStatePanel.setBackground(background);
