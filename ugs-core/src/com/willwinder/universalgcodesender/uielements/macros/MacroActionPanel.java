/*
    Copyright 2016-2019 Will Winder

    This file is part of Universal Gcode Sender (UGS).

    UGS is free software: you can redistribute it and/or modify
    it under the terms of the GNU General Public License as published by
    the Free Software Foundation, either version 3 of the License, or
    (at your option) any later version.

    UGS is distributed in the hope that it will be useful,
    but WITHOUT ANY WARRANTY; without even the implied warranty of
    MERCHANTABILITY or FITNESS FOR A PARTICULAR PURPOSE.  See the
    GNU General Public License for more details.

    You should have received a copy of the GNU General Public License
    along with UGS.  If not, see <http://www.gnu.org/licenses/>.
 */
package com.willwinder.universalgcodesender.uielements.macros;

import com.google.common.base.Strings;
import com.willwinder.universalgcodesender.MacroHelper;
import com.willwinder.universalgcodesender.listeners.UGSEventListener;
import com.willwinder.universalgcodesender.model.BackendAPI;
import com.willwinder.universalgcodesender.model.UGSEvent;
import com.willwinder.universalgcodesender.types.Macro;
import com.willwinder.universalgcodesender.utils.GUIHelpers;
import net.miginfocom.swing.MigLayout;
import org.apache.commons.lang3.StringUtils;

import javax.swing.*;
import java.awt.*;
import java.awt.event.ActionEvent;
import java.util.ArrayList;
import java.util.List;

public class MacroActionPanel extends JPanel implements UGSEventListener {

    private static final int INSET = 10;
    private static final int PADDING = 10;

    private final BackendAPI backend;
    private final List<JButton> customGcodeButtons = new ArrayList<>();
    private List<Macro> macros = new ArrayList<>();
    private JPanel macroPanel = new JPanel();

    public MacroActionPanel(BackendAPI backend) {
        if (backend == null) {
            throw new RuntimeException("BackendAPI must be provided.");
        }
        setMinimumSize(new Dimension(50,0));
        this.backend = backend;
        backend.addUGSEventListener(this);

        macros = backend.getSettings().getMacros();

        // Insert a scrollpane in case the buttons wont fit.
        JScrollPane scrollPane = new JScrollPane(macroPanel, ScrollPaneConstants.VERTICAL_SCROLLBAR_AS_NEEDED, ScrollPaneConstants.HORIZONTAL_SCROLLBAR_NEVER);
        scrollPane.setBorder(BorderFactory.createEmptyBorder());
        setLayout(new BorderLayout());
        add(scrollPane, BorderLayout.CENTER);
        doLayout();
    }

    @Override
    public void doLayout() {
        customGcodeButtons.forEach(button -> macroPanel.remove(button));
        customGcodeButtons.clear();

        // Cache the largest width amongst the buttons.
        int maxWidth = 0;
        int maxHeight = 0;

        // Create buttons.
<<<<<<< HEAD
        for (Macro macro : macros) {
            JButton button = new JButton(macro.getName());
            button.setEnabled(backend.isIdle());
            customGcodeButtons.add(button);

            // Add action listener
            button.addActionListener((ActionEvent evt) -> customGcodeButtonActionPerformed(macro));

            if (!StringUtils.isEmpty(macro.getName())) {
                button.setText(macro.getName());
            } else if (!StringUtils.isEmpty(macro.getDescription())) {
                button.setText(macro.getDescription());
=======
        for (int i = 0; i < macros.size() ; i++) {
            final int index = i;
            Macro macro = macros.get(i);
            JButton button;
            if (customGcodeButtons.size() <= i) {
                button = new JButton();
                button.setEnabled(false);
                customGcodeButtons.add(button);
                // Add action listener
                button.addActionListener((ActionEvent evt) -> {
                    customGcodeButtonActionPerformed(index);
                });
            } else {
                button = customGcodeButtons.get(i);
            }

            // set full name or otherwise use the index as text
            if (Strings.isNullOrEmpty(macro.getNameAndDescription())) {
                button.setText(Integer.toString(i));
            } else {
                button.setText(macro.getNameAndDescription());
>>>>>>> e4ed33c5
            }


            if (!StringUtils.isEmpty(macro.getDescription())) {
                button.setToolTipText(macro.getDescription());
            }

            if (button.getPreferredSize().width > maxWidth) {
                maxWidth = button.getPreferredSize().width;
            }

            if (button.getPreferredSize().height > maxHeight) {
                maxHeight = button.getPreferredSize().height;
            }
        }

        // Calculate columns/rows which can fit in the space we have.
        int columns = (getWidth() - (2 * INSET)) / (maxWidth + PADDING);
        int rows = (getHeight() - (2 * INSET)) / (maxHeight + PADDING);

        // At least one column.
        columns = Math.max(columns, 1);

        // Update number of rows if more are needed.
        if (columns * rows < customGcodeButtons.size()) {
            rows = customGcodeButtons.size() / columns;
            if (customGcodeButtons.size() % columns != 0) {
                rows++;
            }
        }

        // Layout for buttons.
        StringBuilder columnConstraint = new StringBuilder();
        for (int i = 0; i < columns; i++) {
            if (i > 0) {
                columnConstraint.append("unrelated");
            }
            columnConstraint.append("[fill, sg 1]");
        }
        MigLayout layout = new MigLayout("fillx, wrap " + columns + ", inset " + INSET, columnConstraint.toString());
        macroPanel.setLayout(layout);
        
        // Put buttons in grid.
        int x = 0;
        int y = 0;
        for (JButton button : customGcodeButtons) {
            macroPanel.add(button, "cell " + x +  " " + y);
            y++;
            if (y == rows) {
                x++;
                y = 0;
            }             
        }
        revalidate();
        super.doLayout();
        updateEnabledState();
    }

    private void customGcodeButtonActionPerformed(Macro macro) {
        EventQueue.invokeLater(() -> {
            try {
                MacroHelper.executeCustomGcode(macro.getGcode(), backend);
            } catch (Exception ex) {
                GUIHelpers.displayErrorDialog(ex.getMessage());
            }
        });
    }

    private void updateCustomGcodeControls(boolean enabled) {
        for (JButton button : customGcodeButtons) {
            button.setEnabled(enabled);
        }
    }

    @Override
    public void UGSEvent(UGSEvent evt) {
        if (evt.isSettingChangeEvent()) {
            macros = backend.getSettings().getMacros();
            doLayout();
<<<<<<< HEAD
        } else {
            updateCustomGcodeControls(backend.isIdle());
=======
        }
        else {
            updateEnabledState();
>>>>>>> e4ed33c5
        }
    }

    private void updateEnabledState() {
        updateCustomGcodeControls(backend.isIdle());
    }
}<|MERGE_RESOLUTION|>--- conflicted
+++ resolved
@@ -72,7 +72,6 @@
         int maxHeight = 0;
 
         // Create buttons.
-<<<<<<< HEAD
         for (Macro macro : macros) {
             JButton button = new JButton(macro.getName());
             button.setEnabled(backend.isIdle());
@@ -81,35 +80,11 @@
             // Add action listener
             button.addActionListener((ActionEvent evt) -> customGcodeButtonActionPerformed(macro));
 
-            if (!StringUtils.isEmpty(macro.getName())) {
-                button.setText(macro.getName());
+            if (Strings.isNullOrEmpty(macro.getName())) {
+                button.setText(Integer.toString(macros.indexOf(macro)));
             } else if (!StringUtils.isEmpty(macro.getDescription())) {
-                button.setText(macro.getDescription());
-=======
-        for (int i = 0; i < macros.size() ; i++) {
-            final int index = i;
-            Macro macro = macros.get(i);
-            JButton button;
-            if (customGcodeButtons.size() <= i) {
-                button = new JButton();
-                button.setEnabled(false);
-                customGcodeButtons.add(button);
-                // Add action listener
-                button.addActionListener((ActionEvent evt) -> {
-                    customGcodeButtonActionPerformed(index);
-                });
-            } else {
-                button = customGcodeButtons.get(i);
+                button.setText(macro.getNameAndDescription());
             }
-
-            // set full name or otherwise use the index as text
-            if (Strings.isNullOrEmpty(macro.getNameAndDescription())) {
-                button.setText(Integer.toString(i));
-            } else {
-                button.setText(macro.getNameAndDescription());
->>>>>>> e4ed33c5
-            }
-
 
             if (!StringUtils.isEmpty(macro.getDescription())) {
                 button.setToolTipText(macro.getDescription());
@@ -187,14 +162,8 @@
         if (evt.isSettingChangeEvent()) {
             macros = backend.getSettings().getMacros();
             doLayout();
-<<<<<<< HEAD
         } else {
-            updateCustomGcodeControls(backend.isIdle());
-=======
-        }
-        else {
             updateEnabledState();
->>>>>>> e4ed33c5
         }
     }
 
