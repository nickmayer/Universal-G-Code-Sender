--- conflicted
+++ resolved
@@ -67,13 +67,13 @@
     }
 
     @Override
-<<<<<<< HEAD
     public Capabilities getCapabilities() {
         return capabilities;
-=======
+    }
+
+    @Override
     public IFirmwareSettings getFirmwareSettings() {
         return firmwareSettings;
->>>>>>> 966ca444
     }
 
     @Override
