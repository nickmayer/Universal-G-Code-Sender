--- conflicted
+++ resolved
@@ -166,9 +166,8 @@
     void restoreParserModalState();
     void updateParserModalState(GcodeCommand command);
 
-<<<<<<< HEAD
     AbstractCommunicator getCommunicator();
-=======
+
     /**
      * Returns the capabilities that is supported by the controller
      *
@@ -183,5 +182,4 @@
      * @return the firmware settings for the controller.
      */
     IFirmwareSettings getFirmwareSettings();
->>>>>>> 66ad033d
 }