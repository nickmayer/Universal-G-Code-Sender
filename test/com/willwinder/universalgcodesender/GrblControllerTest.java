/*
    Copywrite 2013 Will Winder

    This file is part of Universal Gcode Sender (UGS).

    UGS is free software: you can redistribute it and/or modify
    it under the terms of the GNU General Public License as published by
    the Free Software Foundation, either version 3 of the License, or
    (at your option) any later version.

    UGS is distributed in the hope that it will be useful,
    but WITHOUT ANY WARRANTY; without even the implied warranty of
    MERCHANTABILITY or FITNESS FOR A PARTICULAR PURPOSE.  See the
    GNU General Public License for more details.

    You should have received a copy of the GNU General Public License
    along with UGS.  If not, see <http://www.gnu.org/licenses/>.
 */
package com.willwinder.universalgcodesender;

import com.willwinder.universalgcodesender.AbstractController.UnexpectedCommand;
import com.willwinder.universalgcodesender.listeners.ControllerListener;
import com.willwinder.universalgcodesender.mockobjects.MockGrblCommunicator;
import com.willwinder.universalgcodesender.types.GcodeCommand;
import java.io.IOException;
import org.junit.After;
import org.junit.Ignore; 
import static org.junit.Assert.*;
import org.junit.Before;
import org.junit.Test;

/**
 *
 * @author wwinder
 */
public class GrblControllerTest {
    MockGrblCommunicator mgc;
    
    public GrblControllerTest() {
    }
    
    @Before
    public void setUp() {
        this.mgc = new MockGrblCommunicator();
    }
    
    @After
    public void tearDown() {
    }
    
    @Test
    public void testGetGrblVersion() throws Exception {
        System.out.println("getGrblVersion");
        GrblController instance = new GrblController(mgc);
        String result;
        String expResult;
        String versionString;
        
        expResult = "<not connected>";
        result = instance.getGrblVersion();
        assertEquals(expResult, result);
        
        instance.openCommPort("blah", 1234);
        expResult = "Grbl 0.5b";
        instance.rawResponseHandler(expResult);
        result = instance.getGrblVersion();
        assertEquals(expResult, result);
        
        expResult = "Grbl 0.57";
        instance.rawResponseHandler(expResult);
        result = instance.getGrblVersion();
        assertEquals(expResult, result);
        
        expResult = "Grbl 0.8";
        instance.rawResponseHandler(expResult);
        result = instance.getGrblVersion();
        assertEquals(expResult, result);
        
        expResult = "Grbl 0.8c";
        instance.rawResponseHandler(expResult);
        result = instance.getGrblVersion();
        assertEquals(expResult, result);
    }

    /**
     * Test of numOpenCommPortCalls method, of class GrblController.
     */
    @Test
    public void testOpenCommPort() {
        System.out.println("openCommPort/isCommOpen");
        String port = "serialPort";
        int portRate = 12345;
        GrblController instance = new GrblController(mgc);
        Boolean expResult = true;
        Boolean result = false;
        try {
            result = instance.openCommPort(port, portRate);
        } catch (Exception e) {
            fail("Unexpected exception from GrblController: " + e.getMessage());
        }
        assertEquals(expResult, result);
        assertEquals(expResult, instance.isCommOpen());
        assertEquals(port, mgc.portName);
        assertEquals(portRate, mgc.portRate);
        
        String exception = "";
        // Check exception trying to open the comm port twice.
        try {
            instance.openCommPort(port, portRate);
        } catch (Exception e) {
            exception = e.getMessage();
        }
        assertEquals("Comm port is already open.", exception);
    }

    /**
     * Test of numCloseCommPortCalls method, of class GrblController.
     */
    @Test
    public void testCloseCommPort() {
        System.out.println("closeCommPort/isCommOpen");
        GrblController instance = new GrblController(mgc);
        
        // Make sure comm is closed
        assertEquals(false, instance.isCommOpen());
        
        Boolean result = false;
        try {
            // Test closing while already closed.
            result = instance.closeCommPort();
            assertEquals(true, result);
            assertEquals(false, instance.isCommOpen());

            // Test closed after opening thenc losing.
            instance.openCommPort("blah", 1234);
            result = instance.closeCommPort();
        } catch (Exception e) {
            fail("Unexpected exception from GrblController: " + e.getMessage());
        }
        assertEquals(true, result);
        assertEquals(false, instance.isCommOpen());
    }

    @Test
    public void testPerformHomingCycle() throws Exception {
        System.out.println("performHomingCycle");
        String expResult;
        GrblController instance = new GrblController(mgc);
        instance.openCommPort("blah", 1234);
        
        boolean hitIt = false;
        try {
            instance.performHomingCycle();
        } catch (Exception e) {
            hitIt = true;
            assert(e.getMessage().startsWith("No supported homing method for "));
        }
        assertEquals(true, hitIt);
        
        instance.rawResponseHandler("Grbl 0.7");
        hitIt = false;
        try {
            instance.performHomingCycle();
        } catch (Exception e) {
            hitIt = true;
            assert(e.getMessage().startsWith("No supported homing method for this version."));
        }
        assertEquals(true, hitIt);
        
        instance.rawResponseHandler("Grbl 0.8");
        instance.performHomingCycle();
        assertEquals(1, mgc.numStreamCommandsCalls);
        expResult = GrblUtils.GCODE_PERFORM_HOMING_CYCLE_V8 + "\n";
        assertEquals(expResult, mgc.queuedString);
        
        instance.rawResponseHandler("Grbl 0.8c");
        instance.performHomingCycle();
        assertEquals(2, mgc.numStreamCommandsCalls);
        expResult = GrblUtils.GCODE_PERFORM_HOMING_CYCLE_V8C + "\n";
        assertEquals(expResult, mgc.queuedString);
        
        instance.rawResponseHandler("Grbl 0.9");
        instance.performHomingCycle();
        assertEquals(3, mgc.numStreamCommandsCalls);
        expResult = GrblUtils.GCODE_PERFORM_HOMING_CYCLE_V8C + "\n";
        assertEquals(expResult, mgc.queuedString);
    }
    /**
     * Test of issueSoftReset method, of class GrblController.
     */
    @Test
    public void testIssueSoftReset() throws IOException, Exception {
        System.out.println("issueSoftReset");
        GrblController instance = new GrblController(mgc);
        
        // Noop if called while comm is closed.
        instance.issueSoftReset();
        // Did not send reset command to communicator or issue reset.
        assertEquals(0x0, mgc.sentByte);
        assertEquals(0, mgc.numSoftResetCalls);
        
        try {
            instance.openCommPort("blah", 1234);
        } catch (Exception e) {
            fail("Unexpected exception from GrblController: " + e.getMessage());
        }
        
        // Automatic soft reset
        assertEquals(24, mgc.sentByte);
        assertEquals(0, mgc.numSoftResetCalls);

        // Enable real time mode by sending correct GRBL version:
        instance.rawResponseHandler("Grbl 0.8c");
        instance.issueSoftReset();
        // Sent reset command to communicator and issued reset.
        assertEquals(GrblUtils.GRBL_RESET_COMMAND, mgc.sentByte);
        assertEquals(1, mgc.numSoftResetCalls);
        
        // GRBL version that might not have the command but I send it to anyway:
        mgc.resetInputsAndFunctionCalls();
        instance.rawResponseHandler("Grbl 0.8a");
        instance.issueSoftReset();
        // Sent reset command to communicator and issued reset.
        assertEquals(GrblUtils.GRBL_RESET_COMMAND, mgc.sentByte);
        assertEquals(1, mgc.numSoftResetCalls);
        
        // GRBL version that should not be sent the command:
        mgc.resetInputsAndFunctionCalls();
        instance.rawResponseHandler("Grbl 0.7");
        instance.issueSoftReset();
        // Sent reset command to communicator and issued reset.
        assertEquals(0x0, mgc.sentByte);
        assertEquals(0, mgc.numSoftResetCalls);
    }

    /**
     * Test of isStreamingFile method, of class GrblController.
     */
    @Test
    public void testIsStreamingFile() throws Exception {
        System.out.println("isStreamingFile");
        GrblController instance = new GrblController(mgc);
        instance.rawResponseHandler("Grbl 0.8c");
        
        // By default nothing is streaming.
        Boolean expResult = false;
        Boolean result = instance.isStreamingFile();
        assertEquals(expResult, result);
        
        // Test begining stream with no data to stream.
        expResult = false;
        boolean threwException = false;
        try {
            instance.openCommPort("blah", 123);
            instance.beginStreaming();
        } catch (Exception ex) {
            assertEquals("There are no commands queued for streaming.", ex.getMessage());
            threwException = true;
        }
        assertTrue(threwException);
        result = instance.isStreamingFile();
        assertEquals(expResult, result);

        GcodeCommand cmd = instance.createCommand("G0X1");
        instance.queueCommand(cmd);
        try {
            instance.beginStreaming();
        } catch (Exception ex) {
            fail("Unexpected exception from GrblController: " +ex.getMessage());
        }
        result = instance.isStreamingFile();
        expResult = true;
        assertEquals(expResult, result);
        assertEquals(1, mgc.numQueueStringForCommCalls);
        assertEquals(1, mgc.numStreamCommandsCalls);
    
        // Wrap up streaming and make sure isStreaming switches back.
        GcodeCommand command = new GcodeCommand("G0X1"); // Whitespace removed.
        command.setSent(true);
        command.setResponse("ok");
        try {
            instance.commandSent(command);
            instance.commandComplete(command.getCommandString());
        } catch (Exception ex) {
            ex.printStackTrace();
            fail("Unexpected exception from command complete: " + ex.getMessage());
        }
        result = instance.isStreamingFile();
        expResult = false;
        assertEquals(expResult, result);
    }

    /**
     * Test of getSendDuration method, of class GrblController.
     */
    @Test
    public void testGetSendDuration() throws Exception {
        System.out.println("getSendDuration");
        GrblController instance = new GrblController(mgc);
        instance.rawResponseHandler("Grbl 0.8c");

        // Test 1.
        // Result when not sending and nothing has been sent.
        long expResult = 0L;
        long result = instance.getSendDuration();
        assertEquals(expResult, result);

        // Test 2.
        // Result when stream has begun but not completed.
        instance.queueCommand(instance.createCommand("G0X1"));
        try {
            instance.openCommPort("blah", 123);
            instance.beginStreaming();
        } catch (Exception ex) {
            fail("Unexpected exception from GrblController: " +ex.getMessage());
        }
        try {
            // Sleep for 2 seconds
            Thread.sleep(2000);
        } catch (InterruptedException ex) {
            fail("Unexpected exception from Thread.sleep: " + ex.getMessage());
        }
        // Send duration should be around 2 seconds.
        expResult = 2000L;
        result = instance.getSendDuration();
        // Assert that result is within 0.5 seconds of expected value.
        assert(expResult <= result);
        assert(result <= (expResult + 500));

        try {
            // Sleep for 2 seconds
            Thread.sleep(2000);
        } catch (InterruptedException ex) {
            fail("Unexpected exception from Thread.sleep: " + ex.getMessage());
        }

        // Test 3.
        // Wrap up the send and check the duration.
        GcodeCommand command = new GcodeCommand("G0X1"); // Whitespace removed.
        command.setSent(true);
        command.setResponse("ok");
        try {
            instance.commandSent(command);
            instance.commandComplete(command.getCommandString());
        } catch (Exception ex) {
            ex.printStackTrace();
            fail("Unexpected exception from command complete: " + ex.getMessage());
        }

        expResult = 4000L;
        result = instance.getSendDuration();
        // Assert that result is within 0.5 seconds of expected value.
        assert(expResult <= result);
        assert(result <= (expResult + 500));

        // Test 4.
        // Make sure the duration is no longer increasing.
        try {
            // Sleep for 2 seconds
            Thread.sleep(2000);
        } catch (InterruptedException ex) {
            fail("Unexpected exception from Thread.sleep: " + ex.getMessage());
        }
        result = instance.getSendDuration();
        // Assert that result is within 0.5 seconds of expected value.
        assert(expResult <= result);
        assert(result <= (expResult + 500));
    }

    private void assertCounts(GrblController instance, int total, int sent, int remaining) {
        assertEquals(total, instance.rowsInSend());
        assertEquals(sent, instance.rowsSent());
        assertEquals(remaining, instance.rowsRemaining());
    }
    /**
     * Test of rowsInSend method, of class GrblController.
     */
    @Test
    public void testRowsAsteriskMethods() throws Exception {
        System.out.println("testRowsAsteriskMethods");
        GrblController instance = new GrblController(mgc);
        instance.rawResponseHandler("Grbl 0.8c");

        int expResult;
        int result;

        // Test 1.
        // When not sending, no commands queues, everything should be zero.
        assertCounts(instance, 0, 0, 0);
        
        // Add 30 commands.
        for (int i=0; i < 30; i++) {
            instance.queueCommand(instance.createCommand("G0X" + i));
        }
        
        try {
            instance.openCommPort("blah", 123);
            instance.beginStreaming();
            mgc.areActiveCommands = true;
        } catch (Exception ex) {
            fail("Unexpected exception from GrblController: " +ex.getMessage());
        }
        
        // Test 2.
        // 30 Commands queued, zero sent, 30 completed.
        assertCounts(instance, 30, 0, 30);
        
        // Test 3.
        // Sent 15 of them, none completed.
        try {
            for (int i=0; i < 15; i++) {
                GcodeCommand command = new GcodeCommand("G0 X1");
                command.setSent(true);
                command.setResponse("ok");
                instance.commandSent(command);
            }
        } catch (Exception ex) {
            ex.printStackTrace();
            fail("Unexpected exception from command sent: " + ex.getMessage());
        }
        assertCounts(instance, 30, 15, 30);
        
        // Test 4.
        // Complete 15 of them.
        try {
            for (int i=0; i < 15; i++) {
                GcodeCommand command = new GcodeCommand("G0X1"); // Whitespace removed.
                command.setSent(true);
                command.setResponse("ok");
                instance.commandComplete(command.getCommandString());
            }
        } catch (Exception ex) {
            ex.printStackTrace();
            fail("Unexpected exception from command complete: " + ex.getMessage());
        }
        assertCounts(instance, 30, 15, 15);
        
        // Test 5.
        // Finish sending/completing the remaining 15 commands.
        try {
            for (int i=0; i < 15; i++) {
                GcodeCommand command = new GcodeCommand("G0 X1");
                command.setSent(true);
                command.setResponse("ok");
                instance.commandSent(command);
                instance.commandComplete(command.getCommandString());
            }
        } catch (Exception ex) {
            ex.printStackTrace();
            fail("Unexpected exception from command complete: " + ex.getMessage());
        }
        mgc.areActiveCommands = false;
        assertCounts(instance, 30, 30, 0);
    }

    /**
     * Test of numQueueStringForCommCalls method, of class GrblController.
     */
    @Test
    public void testSendCommandImmediately() throws Exception {
        System.out.println("queueStringForComm");
        String str = "G0 X0 ";
        GrblController instance = new GrblController(mgc);
        instance.openCommPort("blah", 123);
        instance.rawResponseHandler("Grbl 0.8c");
        GcodeCommand command = instance.createCommand(str);
        instance.sendCommandImmediately(command);
        assertEquals(1, mgc.numQueueStringForCommCalls);
        assertEquals(1, mgc.numStreamCommandsCalls);
        assertEquals(str  + "\n", mgc.queuedString);
    }

    /**
     * Test of isReadyToStreamFile method, of class GrblController.
     */
    @Test
    public void testIsReadyToStreamFile() throws Exception {
        System.out.println("isReadyToStreamFile");
        GrblController instance = new GrblController(mgc);
        boolean asserted;
        
        // Test 1. Grbl has not yet responded.
        try {
            asserted = false;
            instance.openCommPort("blah", 1234);
            instance.isReadyToStreamFile();
        } catch (Exception e) {
            asserted = true;
            assertEquals("Grbl has not finished booting.", e.getMessage());
        }
        assertTrue(asserted);
        
        // Test 2. No streaming if comm isn't open.
        instance.closeCommPort();
        instance.rawResponseHandler("Grbl 0.8c");
        try {
            asserted = false;
            instance.isReadyToStreamFile();
        } catch (Exception e) {
            asserted = true;
            assertEquals("Cannot begin streaming, comm port is not open.", e.getMessage());
        }
        assertTrue(asserted);
        
        // Test 3. Grbl ready, ready for send.
        instance.openCommPort("blah", 1234);
        Boolean result = instance.isReadyToStreamFile();
        assertEquals(true, result);
        
        // Test 4. Can't send during active command.
<<<<<<< HEAD
        GcodeCommand command = instance.createCommand("blah");
        instance.sendCommandImmediately(command);
        boolean exceptionFired = false;
=======
        instance.queueCommand("G0X0");
>>>>>>> c7a2b29e
        try {
            mgc.areActiveCommands = true;
            asserted = false;
            instance.isReadyToStreamFile();
        } catch (Exception e) {
            asserted = true;
            assertEquals("Cannot stream while there are active commands (communicator).", e.getMessage());
        }
        assertTrue(asserted);
    }

    /**
     * Test of preprocessAndAppendGcodeCommand method, of class GrblController.
     */
    @Test
    public void testAppendGcodeCommand() {
        System.out.println("preprocessAndAppendGcodeCommand");
        // This is fully tested by other tests.
    }

    /**
     * Test of appendGcodeFile method, of class GrblController.
     */
    @Test
    public void testAppendGcodeFile() throws Exception {
        System.out.println("appendGcodeFile");
        //File file = null;
        //GrblController instance = new GrblController(mgc);
        //instance.appendGcodeFile(file);
        
        // Not testing file inputs now.
    }

    /**
     * Test of beginStreaming method, of class GrblController.
     */
    @Test
    public void testBeginStreaming() throws Exception {
        System.out.println("beginStreaming");
        GrblController instance = new GrblController(mgc);
        
        instance.openCommPort("blah", 1234);
        instance.rawResponseHandler("Grbl 0.8c");
        
        // Test 1. No commands to stream.
        boolean caughtException = false;
        try {
            instance.beginStreaming();
        } catch (Exception e) {
            caughtException = true;
            assertEquals("There are no commands queued for streaming.", e.getMessage());
        }
        assertTrue(caughtException);
        
        // Test 2. Command already streaming.
        instance.queueCommand(instance.createCommand("G0X1"));
        Boolean check = false;
        caughtException = false;
        try {
            // Trigger the error.
            instance.beginStreaming();
        } catch (Exception ex) {
            caughtException = true;
            assertEquals("Cannot stream while there are active commands (controller).", ex.getMessage());
        }
        assertFalse(caughtException);
        assertEquals(1, mgc.numQueueStringForCommCalls);

        // Wrap up test 2.
        GcodeCommand command = new GcodeCommand("G0X1"); // Whitespace removed.
        command.setSent(true);
        command.setResponse("ok");
        instance.commandSent(command);
        instance.commandComplete(command.getCommandString());
        
        // Test 3. Stream some commands and make sure they get sent.
        for (int i=0; i < 30; i++) {
            instance.queueCommand(instance.createCommand("G0X" + i));
        }
        
        try {
            // Trigger the error.
            instance.beginStreaming();
        } catch (Exception ex) {
            caughtException = true;
            assertEquals("Cannot stream while there are active commands (controller).", ex.getMessage());
        }
        assertFalse(caughtException);
        
        assertEquals(30, instance.rowsRemaining());
        assertEquals(31, mgc.numQueueStringForCommCalls);
        // Wrap up test 3.
        for (int i=0; i < 30; i++) {
            command.setCommand("G0X" + i);
            instance.commandSent(command);
            instance.commandComplete(command.getCommandString());
        }
    }

    /**
     * Test of pauseStreaming method, of class GrblController.
     */
    @Test
    public void testPauseStreaming() throws Exception {
        System.out.println("pauseStreaming");
        GrblController instance = new GrblController(mgc);
        
        instance.pauseStreaming();
        assertEquals(1, mgc.numPauseSendCalls);
        
        instance.rawResponseHandler("Grbl 0.7");
        instance.pauseStreaming();
        assertEquals(2, mgc.numPauseSendCalls);
        assertEquals(0x0, mgc.sentByte);
        
        instance.rawResponseHandler("Grbl 0.8c");
        instance.pauseStreaming();
        assertEquals(3, mgc.numPauseSendCalls);
        assertEquals(GrblUtils.GRBL_PAUSE_COMMAND, mgc.sentByte);
    }

    /**
     * Test of resumeStreaming method, of class GrblController.
     */
    @Test
    public void testResumeStreaming() throws Exception {
        System.out.println("resumeStreaming");
        GrblController instance = new GrblController(mgc);

        instance.resumeStreaming();
        assertEquals(1, mgc.numResumeSendCalls);
        
        instance.rawResponseHandler("Grbl 0.7");
        instance.resumeStreaming();
        assertEquals(2, mgc.numResumeSendCalls);
        assertEquals(0x0, mgc.sentByte);
        
        instance.rawResponseHandler("Grbl 0.8c");
        instance.resumeStreaming();
        assertEquals(3, mgc.numResumeSendCalls);
        assertEquals(GrblUtils.GRBL_RESUME_COMMAND, mgc.sentByte);

    }

    private static void wrapUp(GrblController gc, int numCommands) {
        // wrap up
        try {
            GcodeCommand command = new GcodeCommand("blah");
            command.setSent(true);
            command.setResponse("ok");
            for (int i=0; i < numCommands; i++) {
                gc.commandComplete(command.getCommandString());
            }
        } catch (Exception ex) {
            fail("Unexpected exception testing cancelSend: " + ex.getMessage());
        }
    }
    
    /**
     * Test of numCancelSendCalls method, of class GrblController.
     */
    @Test
    public void testCancelSend() throws Exception {
        System.out.println("cancelSend");
        GrblController instance = new GrblController(mgc);
        
        // Test 1.1 Cancel when nothing is running (Grbl 0.7).
        instance.rawResponseHandler("Grbl 0.7");
        instance.cancelSend();
        assertEquals(1, mgc.numCancelSendCalls);
        
        // Test 1.2 Cancel when nothing is running (Grbl 0.8c).
        //          Check for soft reset??
        instance.rawResponseHandler("Grbl 0.8c");
        instance.cancelSend();
        assertEquals(2, mgc.numCancelSendCalls);

        // Test 2.1 
        // Add 30 commands, start send, cancel before any sending. (Grbl 0.7)
        instance.rawResponseHandler("Grbl 0.7");
        for (int i=0; i < 30; i++) {
            instance.queueCommand(instance.createCommand("G0X" + i));
        }
        try {
            instance.openCommPort("blah", 123);
            instance.beginStreaming();
        } catch (Exception ex) {
            fail("Unexpected exception from GrblController: " +ex.getMessage());
        }
        instance.cancelSend();
        assertEquals(30, instance.rowsInSend());
        // Note: It is hoped that one day cancel will proactively clear out the
        //       in progress commands. But that day is not today.
        assertEquals(30, instance.rowsRemaining());
        
        // Test 2.2
        // Add 30 commands, start send, cancel before any sending. (Grbl 0.8c)
        //setUp();
        //instance = new GrblController(mgc);
        instance.rawResponseHandler("Grbl 0.8c");
        for (int i=0; i < 30; i++) {
            instance.queueCommand(instance.createCommand("G0X" + i));
        }
        try {
            instance.beginStreaming();
        } catch (Exception ex) {
            fail("Unexpected exception from GrblController: " +ex.getMessage());
        }
        instance.cancelSend();
        assertEquals(30, instance.rowsInSend());
        assertEquals(30, instance.rowsRemaining());
        
        // Test 3.1
        // Add 30 commands, start send, cancel after sending 15. (Grbl 0.7)
        instance.rawResponseHandler("Grbl 0.7");
        for (int i=0; i < 30; i++) {
            instance.queueCommand(instance.createCommand("G0X0"));
        }
        try {
            instance.beginStreaming();
            for (int i=0; i < 15; i++) {
                GcodeCommand command = new GcodeCommand("G0X0");
                command.setSent(true);
                command.setResponse("ok");
                instance.commandSent(command);
            }
        } catch (Exception ex) {
            fail("Unexpected exception from command sent: " + ex.getMessage());
        }
        instance.cancelSend();
        assertEquals(30, instance.rowsInSend());
        assertEquals(30, instance.rowsRemaining());
        // wrap up
        wrapUp(instance, 15);
        
        // Test 3.2
        // Add 30 commands, start send, cancel after sending 15. (Grbl 0.8c)
        instance.rawResponseHandler("Grbl 0.8c");
        for (int i=0; i < 30; i++) {
            instance.queueCommand(instance.createCommand("G0X" + i));
        }
        try {
            instance.beginStreaming();
            for (int i=0; i < 15; i++) {
                GcodeCommand command = new GcodeCommand("G0 X1");
                command.setSent(true);
                command.setResponse("ok");
                instance.commandSent(command);
            }
        } catch (Exception ex) {
            ex.printStackTrace();
            fail("Unexpected exception from command sent: " + ex.getMessage());
        }
        
        instance.cancelSend();
        assertEquals(30, instance.rowsInSend());
        // Left this failing because it should be possible to make it work
        // this way someday.
        assertEquals(30, instance.rowsRemaining());
    }
    
    @Ignore("disabled until implementation is finished")
    public void testCancelSendResetBuffer() throws Exception {
        System.out.println("cancelSendResetBuffer");
        GrblController instance = new GrblController(mgc);
        
        // Test 1.1 Cancel when nothing is running (Grbl 0.7).
        instance.rawResponseHandler("Grbl 0.7");
        instance.cancelSend();
        assertEquals(1, mgc.numCancelSendCalls);
        
        // Test 1.2 Cancel when nothing is running (Grbl 0.8c).
        //          Check for soft reset??
        instance.rawResponseHandler("Grbl 0.8c");
        instance.cancelSend();
        assertEquals(2, mgc.numCancelSendCalls);

        // Test 2.1 
        // Add 30 commands, start send, cancel before any sending. (Grbl 0.7)
        instance.rawResponseHandler("Grbl 0.7");
        for (int i=0; i < 30; i++) {
            instance.queueCommand(instance.createCommand("G0X" + i));
        }
        try {
            instance.openCommPort("blah", 123);
            instance.beginStreaming();
        } catch (Exception ex) {
            fail("Unexpected exception from GrblController: " +ex.getMessage());
        }
        instance.cancelSend();
        assertEquals(30, instance.rowsInSend());
        // Note: It is hoped that one day cancel will proactively clear out the
        //       in progress commands. But that day is not today.
        assertEquals(30, instance.rowsRemaining());

        // Test 2.2
        // Add 30 commands, start send, cancel before any sending. (Grbl 0.8c)
        instance.rawResponseHandler("Grbl 0.8c");
        for (int i=0; i < 30; i++) {
            instance.queueCommand(instance.createCommand("G0X" + i));
        }
        try {
            instance.beginStreaming();
        } catch (Exception ex) {
            fail("Unexpected exception from GrblController: " +ex.getMessage());
        }
        instance.cancelSend();
        assertEquals(30, instance.rowsInSend());
        assertEquals(0, instance.rowsRemaining());
        
        // Test 3.1
        // Add 30 commands, start send, cancel after sending 15. (Grbl 0.7)
        instance.rawResponseHandler("Grbl 0.7");
        for (int i=0; i < 30; i++) {
            instance.queueCommand(instance.createCommand("G0X" + i));
        }
        try {
            instance.beginStreaming();
            for (int i=0; i < 15; i++) {
                GcodeCommand command = new GcodeCommand("G0 X1");
                command.setSent(true);
                command.setResponse("ok");
                instance.commandSent(command);
            }
        } catch (Exception ex) {
            fail("Unexpected exception from command sent: " + ex.getMessage());
        }
        instance.cancelSend();
        assertEquals(30, instance.rowsInSend());
        assertEquals(15, instance.rowsRemaining());
        // wrap up
        wrapUp(instance, 15);

        
        // Test 3.2
        // Add 30 commands, start send, cancel after sending 15. (Grbl 0.8c)
        instance.rawResponseHandler("Grbl 0.8c");
        for (int i=0; i < 30; i++) {
            instance.queueCommand(instance.createCommand("G0X" + i));
        }
        try {
            instance.beginStreaming();
            for (int i=0; i < 15; i++) {
                GcodeCommand command = new GcodeCommand("G0 X1");
                command.setSent(true);
                command.setResponse("ok");
                instance.commandSent(command);
            }
        } catch (Exception ex) {
            ex.printStackTrace();
            fail("Unexpected exception from command sent: " + ex.getMessage());
        }
        
        instance.cancelSend();
        assertEquals(30, instance.rowsInSend());
        // Left this failing because it should be possible to make it work
        // this way someday.
        assertEquals(0, instance.rowsRemaining());
    }
    
    /**
     * Test of commandComplete method, of class GrblController.
     */
    @Test
    public void testCommandComplete() {
        System.out.println("commandComplete");
        GcodeCommand command = null;
        GrblController instance = new GrblController(mgc);
        
        // Test 1. Complete a command that was marked as sent but never declared
        //         within commandSent(command).
        command = new GcodeCommand("blah");
        command.setSent(true);
        boolean hitException = false;
        try {
            instance.commandComplete(command.getCommandString());
        } catch (UnexpectedCommand ex) {
            hitException = true;
        }
        assertEquals(true, hitException);
        
        // TODO: Test that command complete triggers a listener event.

        // TODO: Test that command complete triggers fileStreamComplete.
    }

    /**
     * Test of messageForConsole method, of class GrblController.
     */
    @Test
    public void testMessageForConsole() {
        System.out.println("messageForConsole");
        String msg = "";
        GrblController instance = new GrblController(mgc);
        instance.messageForConsole(msg);

        // TODO: Test that this triggers a listener event.
    }

    /**
     * Test of verboseMessageForConsole method, of class GrblController.
     */
    @Test
    public void testVerboseMessageForConsole() {
        System.out.println("verboseMessageForConsole");
        String msg = "";
        GrblController instance = new GrblController(mgc);
        instance.verboseMessageForConsole(msg);
        
        // TODO: Test that this triggers a listener event.
    }

    /**
     * Test of rawResponseListener method, of class GrblController.
     */
    @Test
    public void testRawResponseListener() {
        System.out.println("rawResponseListener");
        String response = "";
        GrblController instance = new GrblController(mgc);
        instance.rawResponseHandler("Grbl 0.8c");
        
        // TODO: Test that ok/error trigger listener events.
        
        // TODO: Test that version strings update versions.
        
        // TODO: Test that status strings trigger both listener events
        //          (verbose console and position event)
    }
    /**
     * Test of rawResponseListener method, of class GrblController.
     */
    @Ignore("This has problems on the CI server.")
    public void testPolling() {
        System.out.println("testPolling (via rawResponseListener)");
        String response = "";
        GrblController instance = new GrblController(mgc);
        
        // Test 1. Check that polling works. (Grbl 0.8c)
        instance.rawResponseHandler("Grbl 0.8c");
        try {
            
            // Enough time for a few polling callsthe next poll to be sent.
            Thread.sleep(600);
        } catch (InterruptedException ex) {
            fail("Unexpected exception while testing rawResponseListener: " +ex.getMessage());
        }
        assertTrue(1 <= mgc.numSendByteImmediatelyCalls);
        //assertEquals(1, mgc.numSendByteImmediatelyCalls);
        assertEquals(GrblUtils.GRBL_STATUS_COMMAND, mgc.sentByte);
        
        // Test 2. Check that another poll is sent shortly after receiving a
        //         status message.
        instance.rawResponseHandler("<blah blah blah>");
        try {
            // Enough time for a few polling callsthe next poll to be sent.
            Thread.sleep(1000);
        } catch (InterruptedException ex) {
            fail("Unexpected exception while testing rawResponseListener: " +ex.getMessage());
        }
        assertEquals(2, mgc.numSendByteImmediatelyCalls);
        assertEquals(GrblUtils.GRBL_STATUS_COMMAND, mgc.sentByte);
        
        // Test 3. Check that after a long enough delay, additional polls are
        //         sent even without responses.
        try {
            // Enough time for a few polling callsthe next poll to be sent.
            Thread.sleep(5000);
        } catch (InterruptedException ex) {
            fail("Unexpected exception while testing rawResponseListener: " +ex.getMessage());
        }
        assert(2 < mgc.numSendByteImmediatelyCalls);
        assertEquals(GrblUtils.GRBL_STATUS_COMMAND, mgc.sentByte);
    }

    /**
     * Test of addListener method, of class GrblController.
     */
    @Test
    public void testAddListener() {
        System.out.println("addListener");
        ControllerListener cl = null;
        GrblController instance = new GrblController(mgc);
        instance.addListener(cl);
        
        // TODO: Test that (multiple?) listener events work.
    }
}<|MERGE_RESOLUTION|>--- conflicted
+++ resolved
@@ -508,13 +508,7 @@
         assertEquals(true, result);
         
         // Test 4. Can't send during active command.
-<<<<<<< HEAD
-        GcodeCommand command = instance.createCommand("blah");
-        instance.sendCommandImmediately(command);
-        boolean exceptionFired = false;
-=======
         instance.queueCommand("G0X0");
->>>>>>> c7a2b29e
         try {
             mgc.areActiveCommands = true;
             asserted = false;
