/*
    Copyright 2016-2018 Will Winder

    This file is part of Universal Gcode Sender (UGS).

    UGS is free software: you can redistribute it and/or modify
    it under the terms of the GNU General Public License as published by
    the Free Software Foundation, either version 3 of the License, or
    (at your option) any later version.

    UGS is distributed in the hope that it will be useful,
    but WITHOUT ANY WARRANTY; without even the implied warranty of
    MERCHANTABILITY or FITNESS FOR A PARTICULAR PURPOSE.  See the
    GNU General Public License for more details.

    You should have received a copy of the GNU General Public License
    along with UGS.  If not, see <http://www.gnu.org/licenses/>.
 */
package com.willwinder.ugs.nbp.core.lifecycle;

import com.willwinder.ugs.nbp.core.control.JogActionService;
import com.willwinder.ugs.nbp.core.control.MacroService;
<<<<<<< HEAD
import com.willwinder.ugs.nbp.core.control.RunActionService;
import com.willwinder.ugs.nbp.core.services.PendantService;
=======
import com.willwinder.ugs.nbp.core.services.OverrideActionService;
>>>>>>> 86d993ad
import com.willwinder.ugs.nbp.core.services.SettingsChangedNotificationService;
import com.willwinder.ugs.nbp.core.services.WindowTitleUpdaterService;
import com.willwinder.ugs.nbp.core.statusline.SendStatusLineService;
import com.willwinder.ugs.nbp.lib.services.LocalizingService;
import com.willwinder.ugs.nbp.lib.lookup.CentralLookup;
import com.willwinder.universalgcodesender.Utils;
import com.willwinder.universalgcodesender.model.BackendAPI;
import com.willwinder.universalgcodesender.utils.GUIHelpers;
import com.willwinder.universalgcodesender.utils.Settings;

import java.io.File;
import java.util.HashSet;
import java.util.Map;
import java.util.Set;
import java.util.logging.Logger;

import org.netbeans.api.sendopts.CommandException;
import org.netbeans.spi.sendopts.Env;
import org.netbeans.spi.sendopts.Option;
import org.netbeans.spi.sendopts.OptionProcessor;
import org.openide.modules.OnStart;
import org.openide.util.Lookup;
import org.openide.util.lookup.ServiceProvider;
import org.openide.windows.WindowManager;

/**
 *
 * @author wwinder
 */
@ServiceProvider(service=OptionProcessor.class)
@OnStart
public class startup extends OptionProcessor implements Runnable {
    private static final Logger logger = Logger.getLogger(startup.class.getName());

    private final Option openOption = Option.additionalArguments('o', "open");

    @Override
    public void run() {
        logger.info("Loading LocalizingService...");
        Lookup.getDefault().lookup(LocalizingService.class);
        logger.info("Loading JogService...");
        Lookup.getDefault().lookup(JogActionService.class);
<<<<<<< HEAD
        logger.info("Loading ActionService...");
        Lookup.getDefault().lookup(RunActionService.class);
        logger.info("Loading MacroService...");
=======
        System.out.println("Loading ActionService...");
        Lookup.getDefault().lookup(OverrideActionService.class);
        System.out.println("Loading MacroService...");
>>>>>>> 86d993ad
        Lookup.getDefault().lookup(MacroService.class);
        logger.info("Loading SendStatusLineService...");
        Lookup.getDefault().lookup(SendStatusLineService.class);
        logger.info("Loading SettingsChangedNotificationService...");
        Lookup.getDefault().lookup(SettingsChangedNotificationService.class);
        logger.info("Loading WindowTitleUpdaterService...");
        Lookup.getDefault().lookup(WindowTitleUpdaterService.class);
        logger.info("Loading PendantService...");
        Lookup.getDefault().lookup(PendantService.class);
        logger.info("Services loaded!");

        logger.info("Setting UGP version title.");
        Settings settings = CentralLookup.getDefault().lookup(Settings.class);
        setupVersionInformation(settings);
    }

    private void setupVersionInformation(Settings settings) {
        // Only change the window title when all the UI components are fully loaded.
        WindowManager.getDefault().invokeWhenUIReady(() -> {
            Utils.checkNightlyBuild(settings);
        });
    }

    /**
     * Register interest in the "open" option.
     */
    @Override       
    public Set getOptions() {
        HashSet set = new HashSet();
        set.add(openOption);
        return set;
    }

    /**
     * CLI Handler.
     */
    @Override
    protected void process(Env env, Map<Option, String[]> maps) throws CommandException {
        BackendAPI backend = CentralLookup.getDefault().lookup(BackendAPI.class);

        String inputFile = null;
        int count = 0;
        for (String[] files : maps.values()) {
            for (String file : files) {
                count++;
                inputFile = file;
            }
        }

        if (count == 0 || count > 1) {
            throw new CommandException(1, "Too many input files provided.");
        }

        logger.info("File to open: " + inputFile);
        GUIHelpers.openGcodeFile(new File(inputFile), backend);
    }
}<|MERGE_RESOLUTION|>--- conflicted
+++ resolved
@@ -20,12 +20,8 @@
 
 import com.willwinder.ugs.nbp.core.control.JogActionService;
 import com.willwinder.ugs.nbp.core.control.MacroService;
-<<<<<<< HEAD
-import com.willwinder.ugs.nbp.core.control.RunActionService;
+import com.willwinder.ugs.nbp.core.services.OverrideActionService;
 import com.willwinder.ugs.nbp.core.services.PendantService;
-=======
-import com.willwinder.ugs.nbp.core.services.OverrideActionService;
->>>>>>> 86d993ad
 import com.willwinder.ugs.nbp.core.services.SettingsChangedNotificationService;
 import com.willwinder.ugs.nbp.core.services.WindowTitleUpdaterService;
 import com.willwinder.ugs.nbp.core.statusline.SendStatusLineService;
@@ -68,15 +64,9 @@
         Lookup.getDefault().lookup(LocalizingService.class);
         logger.info("Loading JogService...");
         Lookup.getDefault().lookup(JogActionService.class);
-<<<<<<< HEAD
-        logger.info("Loading ActionService...");
-        Lookup.getDefault().lookup(RunActionService.class);
-        logger.info("Loading MacroService...");
-=======
-        System.out.println("Loading ActionService...");
+        System.out.println("Loading OverrideActionService...");
         Lookup.getDefault().lookup(OverrideActionService.class);
         System.out.println("Loading MacroService...");
->>>>>>> 86d993ad
         Lookup.getDefault().lookup(MacroService.class);
         logger.info("Loading SendStatusLineService...");
         Lookup.getDefault().lookup(SendStatusLineService.class);
