OpenIDE-Module-Name = UGS Jog
OpenIDE-Module-Display-Category = UGS Plugin
OpenIDE-Module-Short-Description = Provides functions for jogging in UGS
OpenIDE-Module-Long-Description = <p>A plugin that will provide jog controllers for the Universal Gcode Sender.</p> \
  <p>The jog controls can use <i>exact distance jogging</i> if the buttons are clicked with \
  an option for using seperate step sizes for XY-axis and the Z-axis.</p>\
  <p>It also supports <i>continuous jogging</i> which is activated when the buttons are pressed and \
  hold. The jog command will be canceled as soon as the button is released.</p>\
  <p>The jog controller window is scalable so that it can be displayed on both small and large screens. \
  It also support darker NetBeans themes.</p>

# Default texts for the labels
platform.plugin.jog.useSeparateStepSize = Use separate step sizes for Z and XY
<<<<<<< HEAD
platform.plugin.jog.feedRate = Feed Rate
platform.plugin.jog.stepSize = Step Size
platform.plugin.jog.stepSizeZ = Step Size Z
platform.plugin.jog.stepSizeXY = Step Size XY
platform.plugin.jog.stepLarger = Larger
platform.plugin.jog.stepSmaller = Smaller
=======
platform.plugin.jog.feedRate = Feed rate
platform.plugin.jog.stepSize = Step size
platform.plugin.jog.stepSizeZ = Step size Z
platform.plugin.jog.stepSizeXY = Step size XY
platform.plugin.jog.stealKeyboardFocus = Making sure that keyboard controls are active
>>>>>>> 3bb5da83
<|MERGE_RESOLUTION|>--- conflicted
+++ resolved
@@ -11,17 +11,10 @@
 
 # Default texts for the labels
 platform.plugin.jog.useSeparateStepSize = Use separate step sizes for Z and XY
-<<<<<<< HEAD
-platform.plugin.jog.feedRate = Feed Rate
-platform.plugin.jog.stepSize = Step Size
-platform.plugin.jog.stepSizeZ = Step Size Z
-platform.plugin.jog.stepSizeXY = Step Size XY
-platform.plugin.jog.stepLarger = Larger
-platform.plugin.jog.stepSmaller = Smaller
-=======
 platform.plugin.jog.feedRate = Feed rate
 platform.plugin.jog.stepSize = Step size
 platform.plugin.jog.stepSizeZ = Step size Z
 platform.plugin.jog.stepSizeXY = Step size XY
-platform.plugin.jog.stealKeyboardFocus = Making sure that keyboard controls are active
->>>>>>> 3bb5da83
+platform.plugin.jog.stepLarger = Larger
+platform.plugin.jog.stepSmaller = Smaller
+platform.plugin.jog.stealKeyboardFocus = Making sure that keyboard controls are active